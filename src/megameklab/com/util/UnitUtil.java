--- conflicted
+++ resolved
@@ -1,3784 +1,3781 @@
-/*
- * MegaMekLab - Copyright (C) 2008
- *
- * Original author - jtighe (torren@users.sourceforge.net)
- *
- * This program is free software; you can redistribute it and/or modify it under
- * the terms of the GNU General Public License as published by the Free Software
- * Foundation; either version 2 of the License, or (at your option) any later
- * version.
- *
- * This program is distributed in the hope that it will be useful, but WITHOUT
- * ANY WARRANTY; without even the implied warranty of MERCHANTABILITY or FITNESS
- * FOR A PARTICULAR PURPOSE. See the GNU General Public License for more
- * details.
- */
-
-package megameklab.com.util;
-
-import java.awt.Dimension;
-import java.awt.Font;
-import java.awt.Graphics2D;
-import java.io.File;
-import java.io.FileInputStream;
-import java.io.InputStream;
-import java.math.BigInteger;
-import java.text.DecimalFormat;
-import java.text.DecimalFormatSymbols;
-import java.util.ArrayList;
-import java.util.Arrays;
-import java.util.List;
-import java.util.Optional;
-import java.util.Vector;
-import java.util.concurrent.ConcurrentLinkedQueue;
-import java.util.stream.Collectors;
-
-import javax.swing.JDialog;
-import javax.swing.JEditorPane;
-import javax.swing.JFrame;
-import javax.swing.JOptionPane;
-import javax.swing.JScrollPane;
-import javax.swing.ScrollPaneConstants;
-import javax.swing.text.DefaultCaret;
-import javax.swing.text.html.HTMLEditorKit;
-
-import megamek.common.Aero;
-import megamek.common.AmmoType;
-import megamek.common.BattleArmor;
-import megamek.common.BipedMech;
-import megamek.common.CriticalSlot;
-import megamek.common.Entity;
-import megamek.common.EquipmentType;
-import megamek.common.ITechnology;
-import megamek.common.Infantry;
-import megamek.common.LandAirMech;
-import megamek.common.LocationFullException;
-import megamek.common.Mech;
-import megamek.common.MechView;
-import megamek.common.MiscType;
-import megamek.common.Mounted;
-import megamek.common.QuadMech;
-import megamek.common.Tank;
-import megamek.common.TechConstants;
-import megamek.common.TripodMech;
-import megamek.common.VTOL;
-import megamek.common.WeaponType;
-import megamek.common.logging.LogLevel;
-import megamek.common.logging.MMLogger;
-import megamek.common.verifier.EntityVerifier;
-import megamek.common.verifier.TestAero;
-import megamek.common.verifier.TestBattleArmor;
-import megamek.common.verifier.TestEntity;
-import megamek.common.verifier.TestInfantry;
-import megamek.common.verifier.TestMech;
-import megamek.common.verifier.TestSupportVehicle;
-import megamek.common.verifier.TestTank;
-import megamek.common.weapons.AmmoWeapon;
-import megamek.common.weapons.LegAttack;
-import megamek.common.weapons.StopSwarmAttack;
-import megamek.common.weapons.SwarmAttack;
-import megamek.common.weapons.SwarmWeaponAttack;
-import megamek.common.weapons.autocannons.ACWeapon;
-import megamek.common.weapons.autocannons.HVACWeapon;
-import megamek.common.weapons.autocannons.LBXACWeapon;
-import megamek.common.weapons.autocannons.UACWeapon;
-import megamek.common.weapons.battlearmor.CLBALBX;
-import megamek.common.weapons.battlearmor.CLBALightTAG;
-import megamek.common.weapons.battlearmor.ISBALightTAG;
-import megamek.common.weapons.defensivepods.BPodWeapon;
-import megamek.common.weapons.defensivepods.MPodWeapon;
-import megamek.common.weapons.flamers.VehicleFlamerWeapon;
-import megamek.common.weapons.gaussrifles.GaussWeapon;
-import megamek.common.weapons.gaussrifles.HAGWeapon;
-import megamek.common.weapons.infantry.InfantryRifleAutoRifleWeapon;
-import megamek.common.weapons.infantry.InfantryWeapon;
-<<<<<<< HEAD
-import megamek.common.weapons.lasers.CLChemicalLaserWeapon;
-import megamek.common.weapons.lasers.EnergyWeapon;
-import megamek.common.weapons.lrms.LRMWeapon;
-import megamek.common.weapons.lrms.LRTWeapon;
-import megamek.common.weapons.lrms.StreakLRMWeapon;
-import megamek.common.weapons.mgs.MGWeapon;
-import megamek.common.weapons.missiles.MRMWeapon;
-import megamek.common.weapons.missiles.RLWeapon;
-import megamek.common.weapons.missiles.ThunderBoltWeapon;
-import megamek.common.weapons.other.CLAMS;
-import megamek.common.weapons.other.CLLaserAMS;
-import megamek.common.weapons.other.ISAMS;
-import megamek.common.weapons.other.ISAPDS;
-import megamek.common.weapons.other.ISC3M;
-import megamek.common.weapons.other.ISC3MBS;
-import megamek.common.weapons.other.ISLaserAMS;
-import megamek.common.weapons.ppc.CLPlasmaCannon;
-import megamek.common.weapons.ppc.ISPlasmaRifle;
-import megamek.common.weapons.ppc.PPCWeapon;
-import megamek.common.weapons.srms.SRMWeapon;
-import megamek.common.weapons.srms.SRTWeapon;
-import megamek.common.weapons.srms.StreakSRMWeapon;
-import megamek.common.weapons.tag.CLLightTAG;
-import megamek.common.weapons.tag.CLTAG;
-import megamek.common.weapons.tag.ISTAG;
-=======
-import megameklab.com.MegaMekLab;
->>>>>>> 9cc38ddb
-
-public class UnitUtil {
-
-    public static int TECH_INTRO = 0;
-    public static int TECH_STANDARD = 1;
-    public static int TECH_ADVANCED = 2;
-    public static int TECH_EXPERIMENTAL = 3;
-    public static int TECH_UNOFFICAL = 4;
-
-    private static Font euroFont = null;
-    private static Font euroBoldFont = null;
-
-    /**
-     * tells is EquipementType is an equipment that uses crits/mounted and is
-     * spread across multiple locations
-     *
-     * @param eq
-     * @return
-     */
-    public static boolean isFixedLocationSpreadEquipment(EquipmentType eq) {
-        return (eq instanceof MiscType)
-                && (eq.hasFlag(MiscType.F_JUMP_BOOSTER)
-                        || eq.hasFlag(MiscType.F_BA_MANIPULATOR)
-                        || eq.hasFlag(MiscType.F_PARTIAL_WING)
-                        || eq.hasFlag(MiscType.F_NULLSIG)
-                        || eq.hasFlag(MiscType.F_VOIDSIG)
-                        || eq.hasFlag(MiscType.F_ENVIRONMENTAL_SEALING)
-                        || eq.hasFlag(MiscType.F_TRACKS)
-                        || eq.hasFlag(MiscType.F_TALON)
-                        || (eq.hasFlag(MiscType.F_STEALTH) && eq
-                                .hasFlag(MiscType.F_MECH_EQUIPMENT))
-                        || eq.hasFlag(MiscType.F_CHAMELEON_SHIELD)
-                        || eq.hasFlag(MiscType.F_BLUE_SHIELD)
-                        || eq.hasFlag(MiscType.F_MAST_MOUNT)
-                        || eq.hasFlag(MiscType.F_SCM));
-    }
-
-    /**
-     * tells if the EquipmentType is a type of armor
-     *
-     * @param eq
-     * @return
-     */
-    public static boolean isArmor(EquipmentType eq) {
-        return Arrays.asList(EquipmentType.armorNames).contains(eq.getName());
-    }
-
-    /**
-     * tells if the EquipmentType is a type of armor
-     *
-     * @param eq
-     * @return
-     */
-    public static boolean isStructure(EquipmentType eq) {
-        for (String armor : EquipmentType.structureNames) {
-            if (eq.getName().equals(armor)) {
-                return true;
-            }
-        }
-
-        return false;
-    }
-
-    /**
-     * tells if EquipmentType is TSM or TargetComp
-     *
-     * @param eq
-     * @return
-     */
-    public static boolean isTSM(EquipmentType eq) {
-        return (eq instanceof MiscType)
-                && (eq.hasFlag(MiscType.F_TSM) || eq
-                        .hasFlag((MiscType.F_INDUSTRIAL_TSM)));
-    }
-
-    /**
-     * tells if EquipmentType is MASC
-     *
-     * @param eq
-     * @return
-     */
-    public static boolean isMASC(EquipmentType eq) {
-        return (eq instanceof MiscType)
-                && (eq.hasFlag(MiscType.F_MASC) && !eq
-                        .hasSubType(MiscType.S_SUPERCHARGER));
-    }
-
-    /**
-     * Returns the number of crits used by EquipmentType eq, 1 if armor or
-     * structure EquipmentType
-     *
-     * @param unit
-     * @param eq
-     * @return
-     */
-    public static int getCritsUsed(Entity unit, EquipmentType eq) {
-
-        boolean isMisc = eq instanceof MiscType;
-        double toReturn = eq.getCriticals(unit);
-
-        //if it's 0, we can return now (e.g. standard armor or IS, we don't
-        //want that to count as 1 later on
-        if (toReturn == 0) {
-            return 0;
-        }
-
-        if (isMisc
-                && eq.hasFlag(MiscType.F_PARTIAL_WING)
-                && TechConstants
-                        .isClan(eq.getTechLevel(unit.getTechLevelYear()))) {
-            toReturn = 3;
-        } else if (isMisc
-                && eq.hasFlag(MiscType.F_PARTIAL_WING)
-                && !TechConstants.isClan(eq.getTechLevel(unit
-                        .getTechLevelYear()))) {
-            toReturn = 4;
-        } else  if (isMisc
-                && (eq.hasFlag(MiscType.F_JUMP_BOOSTER)
-                        || eq.hasFlag(MiscType.F_TALON) || eq
-                            .hasFlag(MiscType.F_STEALTH))) {
-            toReturn = 2;
-        } else  if (UnitUtil.isFixedLocationSpreadEquipment(eq) || UnitUtil.isTSM(eq)
-                || UnitUtil.isArmorOrStructure(eq)) {
-            toReturn = 1;
-        }
-        if ((unit instanceof Mech) && ((Mech) unit).isSuperHeavy()) {
-            toReturn = Math.ceil(toReturn/2.0);
-        }
-        return (int)toReturn;
-    }
-
-    public static void removeMounted(Entity unit, Mounted mount) {
-        UnitUtil.removeCriticals(unit, mount);
-
-        // Some special checks for BA
-        if (unit instanceof BattleArmor){
-            // If we're removing a DWP and it has an attached weapon, we need
-            //  to detach the weapon
-            if (mount.getType().hasFlag(MiscType.F_DETACHABLE_WEAPON_PACK)
-                    && (mount.getLinked() != null)){
-                Mounted link = mount.getLinked();
-                link.setDWPMounted(false);
-                link.setLinked(null);
-                link.setLinkedBy(null);
-            }
-            // If we are removing a weapon that is mounted in an DWP, we need
-            //  to clear the mounted status of the DWP
-            if ((mount.getLinkedBy() != null)
-                    && mount.getLinkedBy().getType().hasFlag(
-                            MiscType.F_DETACHABLE_WEAPON_PACK)){
-                Mounted dwp = mount.getLinkedBy();
-                dwp.setLinked(null);
-                dwp.setLinkedBy(null);
-            }
-            // If we're removing an APM and it has an attached weapon, we need
-            //  to detach the weapon
-            if (mount.getType().hasFlag(MiscType.F_AP_MOUNT)
-                    && (mount.getLinked() != null)){
-                Mounted link = mount.getLinked();
-                link.setAPMMounted(false);
-                link.setLinked(null);
-                link.setLinkedBy(null);
-            }
-            // If we are removing a weapon that is mounted in an APM, we need
-            //  to clear the mounted status of the AP Mount
-            if ((mount.getLinkedBy() != null)
-                    && mount.getLinkedBy().getType().hasFlag(
-                            MiscType.F_AP_MOUNT)){
-                Mounted apm = mount.getLinkedBy();
-                apm.setLinked(null);
-                apm.setLinkedBy(null);
-            }
-        }
-        // Some special checks for Aeros
-        if (unit instanceof Aero) {
-            if (mount.getType() instanceof WeaponType) {
-                // Aeros have additional weapon lists that need to be cleared
-                ((Aero)unit).getTotalWeaponList().remove(mount);
-                ((Aero)unit).getWeaponBayList().remove(mount);
-                ((Aero)unit).getWeaponGroupList().remove(mount);
-            }
-        }
-        unit.getEquipment().remove(mount);
-        if (mount.getType() instanceof MiscType) {
-            unit.getMisc().remove(mount);
-        } else if (mount.getType() instanceof AmmoType) {
-            unit.getAmmo().remove(mount);
-        } else {
-            unit.getWeaponList().remove(mount);
-        }
-        // It's possible that the equipment we are removing was linked to
-        // something else, and so the linkedBy state may be set.  We should
-        // remove it.  Using getLinked could be unreliable, so we'll brute force
-        // it
-        // An example of this would be removing a linked Artemis IV FCS
-        for (Mounted m : unit.getEquipment()) {
-            if (mount.equals(m.getLinkedBy())) {
-                m.setLinkedBy(null);
-            }
-        }
-    }
-
-    /**
-     * Sets the corresponding critical slots to null for the Mounted object.
-     *
-     * @param unit
-     * @param eq
-     */
-    public static void removeCriticals(Entity unit, Mounted eq) {
-
-        if (eq.getLocation() == Entity.LOC_NONE) {
-            return;
-        }
-        for (int loc = 0; loc < unit.locations(); loc++) {
-            for (int slot = 0; slot < unit.getNumberOfCriticals(loc); slot++) {
-                CriticalSlot cs = unit.getCritical(loc, slot);
-                if ((cs != null)
-                        && (cs.getType() == CriticalSlot.TYPE_EQUIPMENT)) {
-                    if (cs.getMount().equals(eq)) {
-                        // If there are two pieces of equipment in this slot,
-                        // remove first one, and replace it with the second
-                        if (cs.getMount2() != null) {
-                            cs.setMount(cs.getMount2());
-                            cs.setMount2(null);
-                        } else { // If it's the only Mounted, clear the slot
-                            cs = null;
-                            unit.setCritical(loc, slot, cs);
-                        }
-                    } else if ((cs.getMount2() != null)
-                            && cs.getMount2().equals(eq)) {
-                        cs.setMount2(null);
-                    }
-                }
-            }
-        }
-    }
-    
-    public static void addMounted(Entity unit, Mounted mounted, int loc,
-            boolean rearMounted) throws LocationFullException {
-        unit.addEquipment(mounted, loc, rearMounted);
-        mounted.setOmniPodMounted(canPodMount(unit, mounted));
-    }
-
-    /**
-     * Tells if param EQ is a targetting computer.
-     *
-     * @param eq
-     *            Mounted that might be a targetting computer
-     * @return True if is a targetting computer false if not.
-     */
-    public static boolean isTargettingComputer(Mounted eq) {
-        if ((eq.getType() instanceof MiscType)
-                && eq.getType().hasFlag(MiscType.F_TARGCOMP)) {
-            return true;
-        }
-
-        return false;
-    }
-
-    /**
-     * Reset all the Crits and Mounts on the Unit.
-     *
-     * @param unit
-     */
-    public static void resetCriticalsAndMounts(Mech unit) {
-        for (int location = Mech.LOC_HEAD; location <= Mech.LOC_LLEG; location++) {
-            for (int slot = 0; slot < unit.getNumberOfCriticals(location); slot++) {
-                CriticalSlot cs = unit.getCritical(location, slot);
-
-                if ((cs != null)
-                        && (cs.getType() == CriticalSlot.TYPE_EQUIPMENT)) {
-                    cs = null;
-                    unit.setCritical(location, slot, cs);
-                }
-            }
-        }
-
-        for (Mounted mount : unit.getEquipment()) {
-            mount.setLocation(Entity.LOC_NONE, false);
-        }
-
-    }
-
-    /**
-     * Check to see if the unit is using Clan TC
-     *
-     * @param unit
-     * @return
-     */
-    public static boolean hasClanTC(Mech unit) {
-
-        for (Mounted mount : unit.getMisc()) {
-            if (mount.getType().hasFlag(MiscType.F_TARGCOMP)
-                    && TechConstants.isClan(mount.getType().getTechLevel(
-                            unit.getTechLevelYear()))) {
-                return true;
-            }
-        }
-        return false;
-    }
-
-    /**
-     * Updates TC Crits and Mounts based on weapons on a unit or if the TC has
-     * been removed.
-     *
-     * @param unit
-     */
-    public static Mounted updateTC(Entity unit, EquipmentType tc) {
-        UnitUtil.removeTC(unit);
-        return UnitUtil.createTCMounts(unit, tc);
-    }
-
-    /**
-     * Creates TC Mount.
-     *
-     * @param unit
-     */
-    public static Mounted createTCMounts(Entity unit, EquipmentType tc) {
-        Mounted mount = null;
-        try {
-            mount = unit.addEquipment(tc, Entity.LOC_NONE);
-        } catch (Exception ex) {
-        }
-        return mount;
-    }
-
-    /**
-     * Checks to see if unit can use the techlevel
-     *
-     * @param unit
-     * @param tech
-     * @return Boolean if the tech level is legal for the passed unit
-     */
-    public static boolean isLegal(Entity unit, ITechnology tech) {
-        if (unit.isMixedTech()) {
-            if (!tech.isAvailableIn(unit.getTechLevelYear())) {
-                return false;
-            }
-        } else {
-            if (tech.getTechBase() != ITechnology.TECH_BASE_ALL
-                    && unit.isClan() != tech.isClan()) {
-                return false;
-            }
-            if (!tech.isAvailableIn(unit.getTechLevelYear(), unit.isClan())) {
-                return false;
-            }
-        }
-        return TechConstants.convertFromNormalToSimple(tech.getTechLevel(unit.getTechLevelYear(),
-                unit.isClan())) <= TechConstants.convertFromNormalToSimple(unit.getTechLevel());
-    }
-
-    /**
-     * Checks if the unit has laser heatsinks.
-     *
-     * @param unit
-     * @return
-     */
-    public static boolean hasLaserHeatSinks(Mech unit) {
-
-        if (!unit.hasDoubleHeatSinks()) {
-            return false;
-        }
-
-        for (Mounted mounted : unit.getMisc()) {
-            if (mounted.getType().hasFlag(MiscType.F_LASER_HEAT_SINK)) {
-                return true;
-            }
-        }
-
-        return false;
-    }
-
-    /***
-     * Checks for Clan DHS
-     *
-     * @param unit
-     * @return
-     */
-    public static boolean hasClanDoubleHeatSinks(Mech unit) {
-
-        if (!unit.hasDoubleHeatSinks()) {
-            return false;
-        }
-
-        for (Mounted mounted : unit.getMisc()) {
-            if (mounted.getType().hasFlag(MiscType.F_LASER_HEAT_SINK)) {
-                return false;
-            }
-
-            if (mounted.getType().hasFlag(MiscType.F_DOUBLE_HEAT_SINK)) {
-                if (mounted.getType().getInternalName()
-                        .equals("CLDoubleHeatSink")) {
-                    return true;
-                }
-                return false;
-            }
-        }
-
-        return false;
-    }
-
-    /**
-     * checks if Mounted is a heat sink
-     *
-     * @param eq
-     * @return
-     */
-    public static boolean isHeatSink(Mounted eq) {
-        return ((eq.getType() != null) && isHeatSink(eq.getType()));
-    }
-
-    /**
-     * Checks if EquipmentType is a heat sink
-     *
-     * @param eq
-     * @return
-     */
-    public static boolean isHeatSink(EquipmentType eq) {
-        return isHeatSink(eq, false);
-    }
-
-    public static boolean isHeatSink(EquipmentType eq, boolean ignoreprototype) {
-        if ((eq instanceof MiscType)
-                && (eq.hasFlag(MiscType.F_HEAT_SINK)
-                        || eq.hasFlag(MiscType.F_LASER_HEAT_SINK)
-                        || eq.hasFlag(MiscType.F_DOUBLE_HEAT_SINK) || (eq
-                        .hasFlag(MiscType.F_IS_DOUBLE_HEAT_SINK_PROTOTYPE) && !ignoreprototype))) {
-            return true;
-        }
-
-        return false;
-    }
-
-    /**
-     * Checks if EquipmentType is a Mech Physical weapon
-     *
-     * @param eq
-     * @return
-     */
-    public static boolean isPhysicalWeapon(EquipmentType eq) {
-
-        if ((eq instanceof MiscType)
-                && ((eq.hasFlag(MiscType.F_CLUB)
-                        || eq.hasFlag(MiscType.F_HAND_WEAPON) || eq
-                            .hasFlag(MiscType.F_TALON)))) {
-            if (eq.hasFlag(MiscType.F_CLUB)
-                    && ((eq.hasSubType(MiscType.S_CLUB) || eq
-                            .hasSubType(MiscType.S_TREE_CLUB)))) {
-                return false;
-            }
-            return true;
-        }
-        return false;
-    }
-
-    /**
-     * Removes the specified number of heat sinks from the mek Heat sinks are
-     * removed first fwith LOC_NONE above the free crit limit then they are
-     * removed with a location, and lastly they are removed below the free crit
-     * limit
-     *
-     * @param unit
-     */
-    public static void removeHeatSinks(Mech unit, int number) {
-        final String METHOD_NAME = "removeHeatSinks(Mech, int)";
-        
-        Vector<Mounted> toRemove = new Vector<Mounted>();
-        int base = UnitUtil.getCriticalFreeHeatSinks(unit,
-                unit.hasCompactHeatSinks());
-        boolean splitCompact = false;
-        if (unit.hasCompactHeatSinks()) {
-            // first check to see if there is a single compact heat sink outside
-            // of
-            // the engine and remove this first if so
-            Mounted mount = UnitUtil.getSingleCompactHeatSink(unit);
-            if ((null != mount) && (number > 0)) {
-                UnitUtil.removeMounted(unit, mount);
-                number--;
-            }
-            // if number is now uneven, then note that we will need to split a
-            // compact
-            if ((number % 2) == 1) {
-                splitCompact = true;
-                number--;
-            }
-        }
-        Vector<Mounted> unassigned = new Vector<Mounted>();
-        Vector<Mounted> assigned = new Vector<Mounted>();
-        Vector<Mounted> free = new Vector<Mounted>();
-        for (Mounted m : unit.getMisc()) {
-            if (UnitUtil.isHeatSink(m)) {
-                if (m.getLocation() == Entity.LOC_NONE) {
-                    if (base > 0) {
-                        free.add(m);
-                        base--;
-                    } else {
-                        unassigned.add(m);
-                    }
-                } else {
-                    assigned.add(m);
-                }
-            }
-        }
-        toRemove.addAll(unassigned);
-        toRemove.addAll(assigned);
-        toRemove.addAll(free);
-        if (unit.hasCompactHeatSinks()) {
-            // need to do some number magic here. The unassigned and assigned
-            // slots
-            // should each contain two heat sinks, but if we dip into the free
-            // then we
-            // are looking at one heat sink.
-            int numberDouble = Math.min(number / 2, unassigned.size()
-                    + assigned.size());
-            int numberSingle = Math.max(0, number - (2 * numberDouble));
-            number = numberDouble + numberSingle;
-        }
-        number = Math.min(number, toRemove.size());
-        for (int i = 0; i < number; i++) {
-            Mounted eq = toRemove.get(i);
-            UnitUtil.removeMounted(unit, eq);
-        }
-        if (splitCompact) {
-            Mounted eq = toRemove.get(number);
-            int loc = eq.getLocation();
-            // remove singleCompact mount and replace with a double
-            UnitUtil.removeMounted(unit, eq);
-            if (!eq.getType().hasFlag(MiscType.F_HEAT_SINK)) {
-                try {
-                    UnitUtil.addMounted(unit,
-                            new Mounted(unit, EquipmentType
-                                    .get("IS1 Compact Heat Sink")), loc, false);
-                } catch (Exception ex) {
-                    getLogger().log(UnitUtil.class, METHOD_NAME, ex);
-                }
-            }
-
-        }
-    }
-
-    /**
-     * adds all heat sinks to the mech
-     *
-     * @param unit
-     * @param hsAmount
-     * @param hsType
-     */
-    public static void addHeatSinkMounts(Mech unit, int hsAmount, String hsType) {
-        final String METHOD_NAME = "addHeatSinkMounts(Mech, int, String)";
-
-        EquipmentType sinkType;
-        sinkType = EquipmentType.get(UnitUtil.getHeatSinkType(hsType,
-                unit.isClan()));
-        if (hsType.equals("Compact")) {
-            UnitUtil.addCompactHeatSinkMounts(unit, hsAmount);
-        } else {
-            for (; hsAmount > 0; hsAmount--) {
-                try {
-                    unit.addEquipment(new Mounted(unit, sinkType),
-                            Entity.LOC_NONE, false);
-                } catch (Exception ex) {
-                    getLogger().log(UnitUtil.class, METHOD_NAME, ex);
-                }
-            }
-        }
-    }
-
-    public static void addCompactHeatSinkMounts(Mech unit, int hsAmount) {
-        final String METHOD_NAME = "addCompactHeatSinkMounts(Mech, int)";
-        
-        // first we need to figure out how many single compacts we need to add
-        // for the engine, if any
-        int currentSinks = UnitUtil.countActualHeatSinks(unit);
-        int engineCompacts = Math.min(hsAmount,
-                UnitUtil.getCriticalFreeHeatSinks(unit, true));
-        int engineToAdd = Math.max(0, engineCompacts - currentSinks);
-        unit.addEngineSinks("IS1 Compact Heat Sink", engineToAdd);
-        int restHS = hsAmount - engineToAdd;
-        Mounted singleCompact = getSingleCompactHeatSink(unit);
-        if ((restHS % 2) == 1) {
-            if (null == singleCompact) {
-                try {
-                    unit.addEquipment(new Mounted(unit, EquipmentType
-                                    .get("IS1 Compact Heat Sink")),
-                            Entity.LOC_NONE, false);
-                } catch (Exception ex) {
-                    getLogger().log(UnitUtil.class, METHOD_NAME, ex);
-                }
-            } else {
-                int loc = singleCompact.getLocation();
-                // remove singleCompact mount and replace with a double
-                UnitUtil.removeMounted(unit, singleCompact);
-                try {
-                    addMounted(unit,
-                            new Mounted(unit, EquipmentType.get(UnitUtil
-                                    .getHeatSinkType("Compact", unit.isClan()))),
-                            loc, false);
-                } catch (Exception ex) {
-                    getLogger().log(UnitUtil.class, METHOD_NAME, ex);
-                }
-            }
-            restHS -= 1;
-        }
-        for (; restHS > 0; restHS -= 2) {
-            try {
-                unit.addEquipment(new Mounted(unit, EquipmentType.get(UnitUtil
-                                .getHeatSinkType("Compact", unit.isClan()))),
-                        Entity.LOC_NONE, false);
-            } catch (Exception ex) {
-                getLogger().log(UnitUtil.class, METHOD_NAME, ex);
-            }
-        }
-    }
-
-    /**
-     * get the single non-compact heat sink that is a non-engine sink, if it
-     * exits
-     *
-     * @param unit
-     */
-    public static Mounted getSingleCompactHeatSink(Mech unit) {
-        int base = UnitUtil.getCriticalFreeHeatSinks(unit, true);
-        for (Mounted m : unit.getMisc()) {
-            if (m.getType().hasFlag(MiscType.F_COMPACT_HEAT_SINK)
-                    && m.getType().hasFlag(MiscType.F_HEAT_SINK)) {
-                if (base <= 0) {
-                    return m;
-                } else {
-                    base--;
-                }
-            }
-        }
-        return null;
-    }
-
-    public static String getHeatSinkType(String type, boolean clan) {
-        String heatSinkType = "Heat Sink";
-
-        if (type.startsWith("(Clan)")) {
-            clan = true;
-            type = type.substring(7).trim();
-        } else if (type.startsWith("(IS)")) {
-            clan = false;
-            type = type.substring(4).trim();
-        }
-
-        if (clan) {
-            if (type.equals("Single")) {
-                heatSinkType = "Heat Sink";
-            } else if (type.equals("Double")) {
-                heatSinkType = "CLDoubleHeatSink";
-            } else {
-                heatSinkType = "Laser Heat Sink";
-            }
-        } else {
-            if (type.equals("Single")) {
-                heatSinkType = "Heat Sink";
-            } else if (type.equals("Double")) {
-                heatSinkType = "ISDoubleHeatSink";
-            } else {
-                heatSinkType = "IS2 Compact Heat Sinks";
-            }
-        }
-
-        return heatSinkType;
-    }
-
-    public static boolean hasSameHeatSinkType(Mech unit, String type) {
-        // this seems like a total hack, but at present we apparently have no
-        // good static integer codes for this on entity
-        String heatSinkType = UnitUtil.getHeatSinkType(type, unit.isClan());
-        for (Mounted mounted : unit.getMisc()) {
-            if (type.equals("Compact")
-                    && mounted.getType().hasFlag(MiscType.F_COMPACT_HEAT_SINK)) {
-                return true;
-            }
-            if (mounted.getType().hasFlag(MiscType.F_HEAT_SINK)
-                    || mounted.getType().hasFlag(MiscType.F_DOUBLE_HEAT_SINK)
-                    || mounted.getType().hasFlag(MiscType.F_LASER_HEAT_SINK)) {
-                return mounted.getType().getInternalName().equals(heatSinkType);
-            }
-        }
-        return false;
-    }
-
-    /**
-     * updates the heat sinks.
-     *
-     * @param unit
-     * @param hsAmount
-     * @param hsType
-     */
-    public static void updateHeatSinks(Mech unit, int hsAmount, String hsType) {
-        // if we have the same type of heat sink, then we should not remove the
-        // existing heat sinks
-        int currentSinks = UnitUtil.countActualHeatSinks(unit);
-        if (UnitUtil.hasSameHeatSinkType(unit, hsType)) {
-            if (hsAmount < currentSinks) {
-                UnitUtil.removeHeatSinks(unit, currentSinks - hsAmount);
-            } else if (hsAmount > currentSinks) {
-                UnitUtil.addHeatSinkMounts(unit, hsAmount - currentSinks,
-                        hsType);
-            }
-        } else {
-            UnitUtil.removeHeatSinks(unit, hsAmount);
-            UnitUtil.addHeatSinkMounts(unit, hsAmount, hsType);
-        }
-        unit.resetSinks();
-    }
-
-    /**
-     * This will cycle through the heat sinks and make sure that enough of them
-     * are set LOC_NONE based on the basechassisheat sinks
-     *
-     * @param unit
-     */
-    public static void updateAutoSinks(Mech unit, String hsType) {
-        int base = UnitUtil.getCriticalFreeHeatSinks(unit,
-                hsType.equals("Compact"));
-        Vector<Mounted> unassigned = new Vector<Mounted>();
-        Vector<Mounted> assigned = new Vector<Mounted>();
-        for (Mounted m : unit.getMisc()) {
-            if (UnitUtil.isHeatSink(m)) {
-                if (m.getLocation() == Entity.LOC_NONE) {
-                    unassigned.add(m);
-                } else {
-                    assigned.add(m);
-                }
-            }
-        }
-        int needed = base - unassigned.size();
-        if (needed <= 0) {
-            return;
-        }
-        for (Mounted m : assigned) {
-            if (needed <= 0) {
-                return;
-            }
-            UnitUtil.removeCriticals(unit, m);
-            m.setLocation(Entity.LOC_NONE);
-            needed--;
-        }
-        // There may be more crit-free heatsinks, but if the 'mech doesn't
-        // have that many heatsinks, the additional space is unused.
-    }
-
-    public static boolean isJumpJet(Mounted m) {
-        return m.getType().hasFlag(MiscType.F_JUMP_JET)
-                || m.getType().hasFlag(MiscType.F_JUMP_BOOSTER);
-    }
-
-    public static String getJumpJetType(int type, boolean clan) {
-        if (type == Mech.JUMP_IMPROVED) {
-            if (clan) {
-                return "CLImprovedJump Jet";
-            } else {
-                return "ISImprovedJump Jet";
-            }
-        } else if (type == Mech.JUMP_PROTOTYPE) {
-            return "ISPrototypeJumpJet";
-        } else if (type == Mech.JUMP_BOOSTER) {
-            return "Jump Booster";
-        } else if (type == Mech.JUMP_PROTOTYPE_IMPROVED) {
-            return "ISPrototypeImprovedJumpJet";
-        }
-        return "JumpJet";
-    }
-
-    /**
-     * Removes all jump jets from the mek
-     *
-     * @param unit
-     */
-    public static void removeJumpJets(Mech unit, int number) {
-        Vector<Mounted> toRemove = new Vector<Mounted>();
-        ArrayList<Mounted> misceq = unit.getMisc();
-        for (Mounted eq : misceq) {
-            if (UnitUtil.isJumpJet(eq)) {
-                toRemove.add(eq);
-                if (toRemove.size() >= number) {
-                    break;
-                }
-            }
-        }
-        for (Mounted eq : toRemove) {
-            UnitUtil.removeMounted(unit, eq);
-        }
-    }
-
-    /**
-     * updates the Jump Jets.
-     *
-     * @param unit
-     * @param jjAmount
-     * @param jjType
-     */
-    public static void updateJumpJets(Mech unit, int jjAmount, int jjType) {
-        final String METHOD_NAME = "updateJumpJets(Mech, int, int)";
-        
-        unit.setOriginalJumpMP(jjAmount);
-        int ctype = unit.getJumpType();
-        if (jjType == ctype) {
-            int currentJJ = (int)unit.getMisc().stream().filter(m -> m.getType()
-            		.hasFlag(MiscType.F_JUMP_JET))
-            		.count();
-            if (jjAmount < currentJJ) {
-                UnitUtil.removeJumpJets(unit, currentJJ - jjAmount);
-                return;
-            } else if (jjAmount > currentJJ) {
-                jjAmount = jjAmount - currentJJ;
-            } else {
-                return; // No change, get the fuck outta here!
-            }
-        } else {
-            UnitUtil.removeJumpJets(unit, unit.getJumpMP());
-        }
-        // if this is the same jump jet type, then only remove if too many
-        // and add if too low
-        if (jjType == Mech.JUMP_BOOSTER) {
-            UnitUtil.removeJumpJets(unit, unit.getJumpMP());
-            createSpreadMounts(
-                    unit,
-                    EquipmentType.get(UnitUtil.getJumpJetType(jjType,
-                            unit.isClan())));
-        } else {
-            while (jjAmount > 0) {
-                try {
-                    unit.addEquipment(
-                            new Mounted(unit, EquipmentType.get(UnitUtil
-                                    .getJumpJetType(jjType, unit.isClan()))),
-                            Entity.LOC_NONE, false);
-                } catch (Exception ex) {
-                    getLogger().log(UnitUtil.class, METHOD_NAME, ex);
-                }
-                jjAmount--;
-            }
-        }
-    }
-
-    /**
-     * Removes all enhancements (TSM and MASC) from the mek
-     *
-     * @param unit
-     */
-    public static void removeEnhancements(Mech unit) {
-        ConcurrentLinkedQueue<Mounted> equipmentList = new ConcurrentLinkedQueue<Mounted>(
-                unit.getMisc());
-        for (Mounted eq : equipmentList) {
-            if (UnitUtil.isTSM(eq.getType()) || UnitUtil.isMASC(eq.getType())) {
-                UnitUtil.removeCriticals(unit, eq);
-            }
-        }
-        for (Mounted eq : equipmentList) {
-            if (UnitUtil.isTSM(eq.getType()) || UnitUtil.isMASC(eq.getType())) {
-                unit.getMisc().remove(eq);
-                unit.getEquipment().remove(eq);
-            }
-        }
-    }
-
-    public static void updateEnhancements(Mech unit, boolean hasMASC,
-            boolean hasTSM) {
-        UnitUtil.removeEnhancements(unit);
-        if (hasTSM) {
-            if (unit.isIndustrial()) {
-                UnitUtil.createSpreadMounts(unit,
-                        EquipmentType.get("Industrial TSM"));
-            } else {
-                UnitUtil.createSpreadMounts(unit, EquipmentType.get("TSM"));
-            }
-        }
-        if (hasMASC) {
-            Mounted mount = new Mounted(unit, EquipmentType.get("ISMASC"));
-            if (unit.isClan()) {
-                mount = new Mounted(unit, EquipmentType.get("CLMASC"));
-            }
-            try {
-                unit.addEquipment(mount, Entity.LOC_NONE, false);
-            } catch (LocationFullException lfe) {
-                // this can't happen, we add to Entity.LOC_NONE
-            }
-        }
-    }
-
-    public static boolean isPrintableEquipment(EquipmentType eq) {
-        return UnitUtil.isPrintableEquipment(eq, false);
-    }
-
-    /**
-     * simple method to let us know if eq should be printed on the weapons and
-     * equipment section of the Record sheet.
-     *
-     * @param eq
-     * @return
-     */
-    public static boolean isPrintableEquipment(EquipmentType eq, boolean isMech) {
-
-        if (UnitUtil.isArmorOrStructure(eq)) {
-            return false;
-        }
-
-        if (UnitUtil.isFixedLocationSpreadEquipment(eq)
-                && !(eq instanceof MiscType) && eq.hasFlag(MiscType.F_TALON)) {
-            return false;
-        }
-
-        if (UnitUtil.isJumpJet(eq) && isMech) {
-            return false;
-        }
-        if (!eq.isHittable() && isMech) {
-            return false;
-        }
-
-        if ((eq instanceof MiscType)
-                && (eq.hasFlag(MiscType.F_CASE)
-                        || eq.hasFlag(MiscType.F_ARTEMIS)
-                        || eq.hasFlag(MiscType.F_ARTEMIS_V)
-                        || eq.hasFlag(MiscType.F_APOLLO)
-                        || (eq.hasFlag(MiscType.F_MASC) && !eq
-                                .hasSubType(MiscType.S_JETBOOSTER))
-                        || eq.hasFlag(MiscType.F_HARJEL)
-                        || eq.hasFlag(MiscType.F_MASS)
-                        || eq.hasFlag(MiscType.F_CHASSIS_MODIFICATION)
-                        || eq.hasFlag(MiscType.F_MASH_EXTRA)
-                        || eq.hasFlag(MiscType.F_DRONE_EXTRA) || eq
-                            .hasFlag(MiscType.F_SPONSON_TURRET))) {
-            return false;
-        }
-
-        if (UnitUtil.isHeatSink(eq)) {
-            return false;
-        }
-
-        return true;
-
-    }
-
-    /**
-     * simple method to let us know if eq should be printed on the weapons and
-     * equipment section of the Record sheet.
-     *
-     * @param eq
-     * @return
-     */
-    public static boolean isPrintableBAEquipment(EquipmentType eq) {
-
-        if (UnitUtil.isArmorOrStructure(eq)) {
-            return false;
-        }
-
-        if (UnitUtil.isJumpJet(eq)) {
-            return false;
-        }
-
-        if ((eq instanceof MiscType)
-                && ((eq.hasFlag(MiscType.F_AP_MOUNT) && !eq.hasFlag(MiscType.F_BA_MANIPULATOR))
-                        || eq.hasFlag(MiscType.F_FIRE_RESISTANT)
-                        || eq.hasFlag(MiscType.F_STEALTH)
-                        || eq.hasFlag(MiscType.F_ARTEMIS)
-                        || eq.hasFlag(MiscType.F_ARTEMIS_V)
-                        || eq.hasFlag(MiscType.F_APOLLO)
-                        || eq.hasFlag(MiscType.F_HARJEL)
-                        || eq.hasFlag(MiscType.F_MASS)
-                        || eq.hasFlag(MiscType.F_DETACHABLE_WEAPON_PACK))) {
-            return false;
-        }
-
-        if (UnitUtil.isHeatSink(eq)) {
-            return false;
-        }
-
-        if ((eq instanceof LegAttack) || (eq instanceof SwarmAttack)
-                || (eq instanceof StopSwarmAttack)
-                || (eq instanceof InfantryRifleAutoRifleWeapon)
-                || (eq instanceof SwarmWeaponAttack)) {
-            return false;
-        }
-
-        return true;
-    }
-
-    public static boolean isBAMultiMount(EquipmentType equip) {
-        if ((equip instanceof WeaponType)
-                && (equip.hasFlag(WeaponType.F_TASER)
-                        || (((WeaponType)equip).getAmmoType()
-                            == AmmoType.T_NARC))){
-            return true;
-        }
-        return false;
-    }
-
-    /**
-     * Changes the location for a Mounted instance.  Note: for BattleArmor, this
-     * effects which suit the equipment is placed on (as that is what
-     * Mounted.location means for BA), but not where on the suit
-     * it's located (ie, BAMountLocation isn't affected).  BattleArmor should
-     * change this outside of this method.
-     *
-     * @param unit
-     * @param eq
-     * @param location
-     * @param secondaryLocation
-     * @param rear
-     */
-    public static void changeMountStatus(Entity unit, Mounted eq, int location,
-            int secondaryLocation, boolean rear) {
-        eq.setLocation(location, rear);
-        eq.setSecondLocation(secondaryLocation, rear);
-        eq.setSplit(secondaryLocation > -1);
-    }
-    
-    /**
-     * Checks whether the equipment is eligible for pod mounting in an omni unit, either because the
-     * equipment itself can never be pod-mounted (such as armor, structure, or myomer enhancements),
-     * or the number of fixed heat sinks have not been assigned locations.
-     * 
-     * @param unit
-     * @param eq
-     * @return
-     */
-    public static boolean canPodMount(Entity unit, Mounted eq) {
-        if (!unit.isOmni() || eq.getType().isOmniFixedOnly()) {
-            return false;
-        }
-        
-        if (eq.getType() instanceof MiscType && unit instanceof Mech
-                && (eq.getType().hasFlag(MiscType.F_HEAT_SINK)
-                        || eq.getType().hasFlag(MiscType.F_DOUBLE_HEAT_SINK)
-                        || eq.getType().hasFlag(MiscType.F_IS_DOUBLE_HEAT_SINK_PROTOTYPE))
-                && unit.hasEngine()) {
-            int needed = Math.max(0, unit.getEngine().getWeightFreeEngineHeatSinks() -
-                    UnitUtil.getCriticalFreeHeatSinks(unit, ((Mech)unit).hasCompactHeatSinks()));
-            long fixed = unit.getMisc().stream().filter(m -> 
-            (m.getType().hasFlag(MiscType.F_HEAT_SINK)
-                    || m.getType().hasFlag(MiscType.F_DOUBLE_HEAT_SINK)
-                    || m.getType().hasFlag(MiscType.F_IS_DOUBLE_HEAT_SINK_PROTOTYPE))
-            && m.getLocation() != Entity.LOC_NONE && !m.isOmniPodMounted()).count();
-            //Do not count this heat among the fixed, since we are checking whether we can change it to pod-mounted
-            if (eq.getLocation() != Entity.LOC_NONE && !eq.isOmniPodMounted()) {
-                fixed--;
-            }
-            return fixed >= needed;
-        }
-        return true;
-    }
-    
-    /**
-     * Removes all pod-mounted equipment from an omni unit
-     * @param unit
-     */
-    public static void resetBaseChassis(Entity unit) {
-        if (!unit.isOmni()) {
-            return;
-        }
-        List<Mounted> pods = unit.getEquipment().stream()
-                .filter(Mounted::isOmniPodMounted)
-                .collect(Collectors.toList());
-        for (Mounted m : pods) {
-            UnitUtil.removeMounted(unit, m);
-            if (m.getType() instanceof MiscType
-                    && m.getType().hasFlag(MiscType.F_JUMP_JET)) {
-                unit.setOriginalJumpMP(unit.getOriginalJumpMP() - 1);
-            }
-        }
-    }
-
-    public static boolean hasTargComp(Entity unit) {
-
-        for (Mounted mount : unit.getEquipment()) {
-            if ((mount.getType() instanceof MiscType)
-                    && mount.getType().hasFlag(MiscType.F_TARGCOMP)) {
-                return true;
-            }
-        }
-
-        return false;
-    }
-
-    public static Mounted getTargComp(Entity unit) {
-        for (Mounted misc : unit.getMisc()) {
-            if (misc.getType().hasFlag(MiscType.F_TARGCOMP)) {
-                return misc;
-            }
-        }
-        return null;
-    }
-
-    public static int[] getHighestContinuousNumberOfCritsArray(Mech unit) {
-        int[] critSpaces = new int[] { 0, 0, 0, 0, 0, 0, 0, 0 };
-
-        for (int loc = 0; loc <= Mech.LOC_LLEG; loc++) {
-            critSpaces[loc] = UnitUtil.getHighestContinuousNumberOfCrits(unit,
-                    loc);
-        }
-
-        return critSpaces;
-    }
-
-
-    /**
-     * This method will return the number of contiguous criticals in the given
-     * location, starting at the given critical slot
-     *
-     * @param unit          Unit to check critical slots on
-     * @param location      The location on the unit to check slots on
-     * @param startingSlot  The critical slot to start at
-     * @return
-     */
-    public static int getContiguousNumberOfCrits(Entity unit, int location,
-            int startingSlot){
-
-        int numCritSlots = unit.getNumberOfCriticals(location);
-        int contiguousCrits = 0;
-
-        for (int slot = startingSlot; slot < numCritSlots; slot++) {
-            if (unit.getCritical(location, slot) == null) {
-                contiguousCrits++;
-            } else {
-               break;
-            }
-        }
-        return contiguousCrits;
-    }
-
-
-    public static int getHighestContinuousNumberOfCrits(Entity unit,
-            int location) {
-        int highestNumberOfCrits = 0;
-        int currentCritCount = 0;
-
-        // Handle locations without crits
-        if ((location == Entity.LOC_DESTROYED)
-                || (location == Entity.LOC_NONE)) {
-            return 0;
-        }
-
-        for (int slot = 0; slot < unit.getNumberOfCriticals(location); slot++) {
-            if (unit.getCritical(location, slot) == null) {
-                currentCritCount++;
-            } else {
-                currentCritCount = 0;
-            }
-            highestNumberOfCrits = Math.max(currentCritCount,
-                    highestNumberOfCrits);
-        }
-
-        return highestNumberOfCrits;
-    }
-
-    public static double getUnallocatedAmmoTonnage(Entity unit) {
-        double tonnage = 0;
-
-        for (Mounted mount : unit.getAmmo()) {
-            int ammoType = ((AmmoType)mount.getType()).getAmmoType();
-            // don't add ammo with just one shot, that's OS ammo
-            //  Unless it's a single shot ammo type, like Cruise Missiles
-            if ((mount.getLocation() == Entity.LOC_NONE)
-                    && ((mount.getUsableShotsLeft() > 1)
-                            || (ammoType == AmmoType.T_CRUISE_MISSILE)
-                            || (ammoType == AmmoType.T_COOLANT_POD))) {
-                tonnage += mount.getType().getTonnage(unit);
-            }
-        }
-
-        return tonnage;
-    }
-
-    public static int getMaximumArmorPoints(Entity unit) {
-        int points = 0;
-        if (unit instanceof Mech) {
-            int headPoints = 3;
-            if (((Mech)unit).isSuperHeavy()) {
-                headPoints = 4;
-            }
-            points = (unit.getTotalInternal() * 2) + headPoints;
-        } else if (unit instanceof Tank) {
-            points = (int) Math.floor((unit.getWeight() * 3.5) + 40);
-        } else if (unit instanceof BattleArmor) {
-            points = (unit.getWeightClass() * 4) + 2;
-        }
-        return points;
-    }
-
-    public static int getMaximumArmorPoints(Entity unit, int loc) {
-        if ((unit instanceof Mech) && (loc == Mech.LOC_HEAD)) {
-            if (((Mech) unit).isSuperHeavy()) {
-                return 12;
-            } else {
-                return 9;
-            }
-        } else if (unit instanceof Mech) {
-            return unit.getInternal(loc) * 2;
-        } else if (unit instanceof Tank) {
-            return (int) Math.floor((unit.getWeight() * 3.5) + 40);
-        } else {
-            return 0;
-        }
-    }
-
-    public static double getMaximumArmorTonnage(Entity unit) {
-
-        double armorPerTon = 16.0 * EquipmentType.getArmorPointMultiplier(
-                unit.getArmorType(1), unit.getArmorTechLevel(1));
-        double armorWeight = 0;
-
-        if (unit.getArmorType(1) == EquipmentType.T_ARMOR_HARDENED) {
-            armorPerTon = 8.0;
-        }
-        if (unit instanceof Mech) {
-            double points = (unit.getTotalInternal() * 2);
-            // Add in extra armor points for head
-            if (((Mech) unit).isSuperHeavy()) {
-                points += 4;
-            } else {
-                points += 3;
-            }
-            armorWeight = points / armorPerTon;
-            armorWeight = Math.ceil(armorWeight * 2.0) / 2.0;
-        } else if (unit instanceof Tank) {
-            double points = Math.floor((unit.getWeight() * 3.5) + 40);
-            armorWeight = points / armorPerTon;
-            armorWeight = Math.ceil(armorWeight * 2.0) / 2.0;
-        } else if (unit instanceof BattleArmor) {
-            armorWeight = (unit.getWeightClass() * 4) + 2;
-        }
-        if (unit instanceof Aero){
-            double points =
-                    TestAero.maxArmorPoints(unit, unit.getWeight());
-            armorWeight = points / armorPerTon;
-        }
-        return armorWeight;
-    }
-
-    /**
-     * NOTE: only use for non-patchwork armor
-     *
-     * @param unit
-     * @param armorTons
-     * @return
-     */
-    public static int getArmorPoints(Entity unit, double armorTons) {
-        double armorPerTon = 16.0 * EquipmentType.getArmorPointMultiplier(
-                unit.getArmorType(1), unit.getArmorTechLevel(1));
-        if (unit.getArmorType(1) == EquipmentType.T_ARMOR_HARDENED) {
-            armorPerTon = 8.0;
-        }
-        return Math.min((int) Math.floor(armorPerTon * armorTons),
-                UnitUtil.getMaximumArmorPoints(unit));
-    }
-
-    /**
-     * NOTE: only use for non-patchwork armor
-     *
-     * @param unit
-     * @param armorTons
-     * @return
-     */
-    public static int getArmorPoints(Entity unit, int loc, double armorTons) {
-        double armorPerTon = 16.0 * EquipmentType.getArmorPointMultiplier(
-                unit.getArmorType(loc), unit.getArmorTechLevel(loc));
-        if (unit.getArmorType(loc) == EquipmentType.T_ARMOR_HARDENED) {
-            armorPerTon = 8.0;
-        }
-        return Math.min((int) Math.floor(armorPerTon * armorTons),
-                UnitUtil.getMaximumArmorPoints(unit, loc));
-    }
-
-    public static void compactCriticals(Entity unit) {
-        for (int loc = 0; loc < unit.locations(); loc++) {
-            if (unit instanceof Mech) {
-                UnitUtil.compactCriticals((Mech) unit, loc);
-            } else {
-                UnitUtil.compactCriticals(unit, loc);
-            }
-        }
-    }
-
-    public static void compactCriticals(Entity unit, int loc) {
-        int firstEmpty = -1;
-        for (int slot = 0; slot < unit.getNumberOfCriticals(loc); slot++) {
-            CriticalSlot cs = unit.getCritical(loc, slot);
-
-            if ((cs == null) && (firstEmpty == -1)) {
-                firstEmpty = slot;
-            }
-            if ((firstEmpty != -1) && (cs != null)) {
-                // move this to the first empty slot
-                unit.setCritical(loc, firstEmpty, cs);
-                // mark the old slot empty
-                unit.setCritical(loc, slot, null);
-                // restart just after the moved slot's new location
-                slot = firstEmpty;
-                firstEmpty = -1;
-            }
-        }
-    }
-
-    public static void compactCriticals(Mech unit) {
-        for (int loc = 0; loc < unit.locations(); loc++) {
-            UnitUtil.compactCriticals(unit, loc);
-        }
-    }
-
-    private static void compactCriticals(Mech mech, int loc) {
-        if (loc == Mech.LOC_HEAD) {
-            // This location has an empty slot inbetween systems crits
-            // which will mess up parsing if compacted.
-            return;
-        }
-        int firstEmpty = -1;
-        for (int slot = 0; slot < mech.getNumberOfCriticals(loc); slot++) {
-            CriticalSlot cs = mech.getCritical(loc, slot);
-
-            if ((cs == null) && (firstEmpty == -1)) {
-                firstEmpty = slot;
-            }
-            if ((firstEmpty != -1) && (cs != null)) {
-                // move this to the first empty slot
-                mech.setCritical(loc, firstEmpty, cs);
-                // mark the old slot empty
-                mech.setCritical(loc, slot, null);
-                // restart just after the moved slot's new location
-                slot = firstEmpty;
-                firstEmpty = -1;
-            }
-        }
-    }
-
-    public static boolean isAMS(WeaponType weapon) {
-        return weapon.hasFlag(WeaponType.F_AMS);
-    }
-
-    public static boolean hasSwitchableAmmo(WeaponType weapon) {
-
-        if (weapon instanceof StreakLRMWeapon) {
-            return false;
-        }
-        if (weapon instanceof StreakSRMWeapon) {
-            return false;
-        }
-        if (weapon instanceof EnergyWeapon) {
-            return false;
-        }
-
-        if (weapon instanceof GaussWeapon) {
-            return false;
-        }
-
-        if (weapon instanceof UACWeapon) {
-            return false;
-        }
-
-        if (weapon instanceof HVACWeapon) {
-            return false;
-        }
-
-        if (weapon instanceof HAGWeapon) {
-            return false;
-        }
-
-        if (weapon instanceof MGWeapon) {
-            return false;
-        }
-
-        if (UnitUtil.isAMS(weapon)) {
-            return false;
-        }
-
-        if (weapon instanceof ThunderBoltWeapon) {
-            return false;
-        }
-
-        if (weapon instanceof CLChemicalLaserWeapon) {
-            return false;
-        }
-
-        if (weapon instanceof MPodWeapon) {
-            return false;
-        }
-
-        if (weapon instanceof BPodWeapon) {
-            return false;
-        }
-
-        if (weapon instanceof ISPlasmaRifle) {
-            return false;
-        }
-
-        if (weapon instanceof CLPlasmaCannon) {
-            return false;
-        }
-        if (weapon instanceof VehicleFlamerWeapon) {
-            return false;
-        }
-        if (!(weapon instanceof AmmoWeapon)) {
-            return false;
-        }
-        if (weapon instanceof CLBALBX) {
-            return false;
-        }
-        return true;
-    }
-
-    /**
-     * Expands crits that are a single mount by have multiple spreadable crits
-     * Such as TSM, Endo Steel, Reactive armor.
-     *
-     * @param unit
-     */
-    public static void expandUnitMounts(Mech unit) {
-        for (int location = 0; location <= Mech.LOC_LLEG; location++) {
-            for (int slot = 0; slot < unit.getNumberOfCriticals(location); slot++) {
-                CriticalSlot cs = unit.getCritical(location, slot);
-                if ((cs == null) || (cs.getType() == CriticalSlot.TYPE_SYSTEM)) {
-                    continue;
-                }
-                Mounted mount = cs.getMount();
-
-                if (!UnitUtil.isFixedLocationSpreadEquipment(mount.getType())
-                        && (UnitUtil.isTSM(mount.getType()) || UnitUtil
-                                .isArmorOrStructure(mount.getType()))) {
-                    Mounted newMount = new Mounted(unit, mount.getType());
-                    newMount.setLocation(location, mount.isRearMounted());
-                    newMount.setArmored(mount.isArmored());
-                    cs.setMount(newMount);
-                    cs.setArmored(mount.isArmored());
-                    unit.getEquipment().remove(mount);
-                    unit.getMisc().remove(mount);
-                    unit.getEquipment().add(newMount);
-                    unit.getMisc().add(newMount);
-                }
-            }
-        }
-    }
-
-    /**
-     * create a Mounted and corresponding CriticalSlots for the passed in
-     * <code>EquipmentType</code> on the passed in <code>Mech</code>
-     *
-     * @param unit
-     * @param equip
-     * @return
-     */
-    public static Mounted createSpreadMounts(Mech unit, EquipmentType equip) {
-        final String METHOD_NAME = "createSpreadMounts(Mech, EquipmentType)";
-        
-        // how many non-spreadable contiguous blocks of crits?
-        int blocks = 0;
-        boolean isMisc = equip instanceof MiscType;
-
-        blocks = equip.getCriticals(unit);
-
-        List<Integer> locations = new ArrayList<Integer>();
-
-        if (isMisc) {
-            if ((equip.hasFlag(MiscType.F_INDUSTRIAL_TSM) || equip
-                    .hasFlag(MiscType.F_TSM))) {
-                // all crits user placeable
-                for (int i = 0; i < equip.getCriticals(unit); i++) {
-                    locations.add(Entity.LOC_NONE);
-                }
-            } else if (equip.hasFlag(MiscType.F_ENVIRONMENTAL_SEALING)) {
-                // 1 crit in each location
-                for (int i = 0; i < unit.locations(); i++) {
-                    locations.add(i);
-                }
-            } else if (equip.hasFlag(MiscType.F_STEALTH)) {
-                // 2 in arms, legs, side torsos
-                locations.add(Mech.LOC_LLEG);
-                locations.add(Mech.LOC_RLEG);
-                locations.add(Mech.LOC_LARM);
-                locations.add(Mech.LOC_RARM);
-                locations.add(Mech.LOC_LT);
-                locations.add(Mech.LOC_RT);
-                blocks = 6;
-                // Need to account for the center leg
-                if (unit instanceof TripodMech){
-                    locations.add(Mech.LOC_CLEG);
-                    blocks++;
-                }
-            } else if (equip.hasFlag(MiscType.F_SCM)) {
-                // 1 in arms, legs, side torsos
-                locations.add(Mech.LOC_LLEG);
-                locations.add(Mech.LOC_RLEG);
-                locations.add(Mech.LOC_LARM);
-                locations.add(Mech.LOC_RARM);
-                locations.add(Mech.LOC_LT);
-                locations.add(Mech.LOC_RT);
-                blocks = 6;
-            } else if ((equip.hasFlag(MiscType.F_TRACKS)
-                    || equip.hasFlag(MiscType.F_TALON) || equip
-                        .hasFlag(MiscType.F_JUMP_BOOSTER))) {
-                // 1 block in each leg
-                locations.add(Mech.LOC_LLEG);
-                locations.add(Mech.LOC_RLEG);
-                if (unit instanceof QuadMech) {
-                    locations.add(Mech.LOC_LARM);
-                    locations.add(Mech.LOC_RARM);
-                }
-                blocks = (unit instanceof BipedMech ? 2 : 4);
-                // Need to account for the center leg
-                if (unit instanceof TripodMech){
-                    locations.add(Mech.LOC_CLEG);
-                    blocks = 3;
-                }
-            } else if (equip.hasFlag(MiscType.F_PARTIAL_WING)) {
-                // one block in each side torso
-                locations.add(Mech.LOC_LT);
-                locations.add(Mech.LOC_RT);
-                blocks = 2;
-            } else if ((equip.hasFlag(MiscType.F_VOIDSIG)
-                    || equip.hasFlag(MiscType.F_NULLSIG) || equip
-                        .hasFlag(MiscType.F_BLUE_SHIELD))) {
-                // Need to account for the center leg
-                if (unit instanceof TripodMech){
-                    blocks++;
-                }
-                // 1 crit in each location, except the head
-                for (int i = Mech.LOC_CT; i < unit.locations(); i++) {
-                    locations.add(i);
-                }
-            } else if (equip.hasFlag(MiscType.F_CHAMELEON_SHIELD)) {
-                // Need to account for the center leg
-                if (unit instanceof TripodMech){
-                    blocks++;
-                }
-                // 1 crit in each location except head and CT
-                for (int i = Mech.LOC_RT; i < unit.locations(); i++) {
-                    locations.add(i);
-                }
-            }
-        }
-
-        boolean firstBlock = true;
-        Mounted mount = new Mounted(unit, equip);
-        for (; blocks > 0; blocks--) {
-            // how many crits per block?
-            int crits = UnitUtil.getCritsUsed(unit, equip);
-            for (int i = 0; i < crits; i++) {
-                try {
-                    if (firstBlock || (locations.get(0) == Entity.LOC_NONE)) {
-                        // create only one mount per equipment, for BV and stuff
-                        addMounted(unit, mount, locations.get(0), false);
-                        if (firstBlock) {
-                            firstBlock = false;
-                        }
-                        if (locations.get(0) == Entity.LOC_NONE) {
-                            // only user-placable spread stuff gets location
-                            // none
-                            // for those, we need to create a mount for each
-                            // crit,
-                            // otherwise we can't correctly let the user place
-                            // them
-                            // luckily, that only affects TSM, so BV works out
-                            // correctly
-                            mount = new Mounted(unit, equip);
-                        }
-                    } else {
-                        CriticalSlot cs = new CriticalSlot(mount);
-                        if (!unit.addCritical(locations.get(0), cs)) {
-                            UnitUtil.removeCriticals(unit, mount);
-                            JOptionPane.showMessageDialog(
-                                    null,
-                                    "No room for equipment",
-                                    mount.getName()
-                                            + " does not fit into "
-                                            + unit.getLocationName(locations
-                                                    .get(0)),
-                                    JOptionPane.INFORMATION_MESSAGE);
-                            unit.getMisc().remove(mount);
-                            unit.getEquipment().remove(mount);
-                            return null;
-                        }
-                    }
-                } catch (LocationFullException lfe) {
-                    getLogger().log(UnitUtil.class, METHOD_NAME, lfe);
-                    JOptionPane.showMessageDialog(
-                            null,
-                            lfe.getMessage(),
-                            mount.getName() + " does not fit into "
-                                    + unit.getLocationName(locations.get(0)),
-                            JOptionPane.INFORMATION_MESSAGE);
-                    unit.getMisc().remove(mount);
-                    unit.getEquipment().remove(mount);
-                    return null;
-                }
-            }
-            locations.remove(0);
-        }
-        return mount;
-    }
-
-    public static void loadFonts() {
-        final String METHOD_NAME = "loadFonts()";
-
-        if ((euroFont != null) && (euroBoldFont != null)) {
-            return;
-        }
-
-        String fName = "./data/fonts/Eurosti.TTF";
-        try {
-            File fontFile = new File(fName);
-            InputStream is = new FileInputStream(fontFile);
-            euroFont = Font.createFont(Font.TRUETYPE_FONT, is);
-            is.close();
-        } catch (Exception ex) {
-            getLogger().log(UnitUtil.class, METHOD_NAME, LogLevel.ERROR,
-                            fName + " not loaded.  Using Arial font.", ex);
-            euroFont = new Font("Arial", Font.PLAIN, 8);
-        }
-
-        fName = "./data/fonts/Eurostib.TTF";
-        try {
-            File fontFile = new File(fName);
-            InputStream is = new FileInputStream(fontFile);
-            euroBoldFont = Font.createFont(Font.TRUETYPE_FONT, is);
-            is.close();
-        } catch (Exception ex) {
-            getLogger().log(UnitUtil.class, METHOD_NAME, LogLevel.ERROR,
-                            fName + " not loaded.  Using Arial font.", ex);
-            euroBoldFont = new Font("Arial", Font.PLAIN, 8);
-        }
-
-    }
-
-    public static Font deriveFont(float pointSize) {
-        return UnitUtil.deriveFont(false, pointSize);
-    }
-
-    public static Font deriveFont(boolean boldFont, float pointSize) {
-
-        UnitUtil.loadFonts();
-
-        if (boldFont) {
-            return euroBoldFont.deriveFont(pointSize);
-        }
-
-        return euroFont.deriveFont(pointSize);
-    }
-
-    public static Font getNewFont(Graphics2D g2d, String info, boolean bold,
-            int stringWidth, float pointSize) {
-        Font font = UnitUtil.deriveFont(bold, pointSize);
-
-        while ((ImageHelper.getStringWidth(g2d, info, font) > stringWidth)
-                && (pointSize > 0)) {
-            pointSize -= .1;
-            font = UnitUtil.deriveFont(bold, pointSize);
-        }
-        return font;
-    }
-
-    public static void removeOneShotAmmo(Entity unit) {
-        ArrayList<Mounted> ammoList = new ArrayList<Mounted>();
-
-        for (Mounted mount : unit.getAmmo()) {
-            if (mount.getLocation() == Entity.LOC_NONE) {
-                ammoList.add(mount);
-            }
-        }
-
-        for (Mounted mount : ammoList) {
-            int index = unit.getEquipment().indexOf(mount);
-            unit.getEquipment().remove(mount);
-            unit.getAmmo().remove(mount);
-
-            for (int location = 0; location <= Mech.LOC_LLEG; location++) {
-                for (int slot = 0; slot < unit.getNumberOfCriticals(location); slot++) {
-                    CriticalSlot cs = unit.getCritical(location, slot);
-                    if ((cs == null)
-                            || (cs.getType() == CriticalSlot.TYPE_SYSTEM)) {
-                        continue;
-                    }
-
-                    if (cs.getIndex() >= index) {
-                        cs.setIndex(cs.getIndex() - 1);
-                    }
-                }
-            }
-        }
-    }
-
-    public static void removeClanCase(Entity unit) {
-        ArrayList<Mounted> caseList = new ArrayList<Mounted>();
-
-        for (Mounted mount : unit.getMisc()) {
-            if (mount.getType().getInternalName().equals("CLCASE")) {
-                caseList.add(mount);
-            }
-        }
-
-        for (Mounted mount : caseList) {
-            int index = unit.getEquipment().indexOf(mount);
-            unit.getEquipment().remove(mount);
-            unit.getMisc().remove(mount);
-
-            for (int location = 0; location <= Mech.LOC_LLEG; location++) {
-                for (int slot = 0; slot < unit.getNumberOfCriticals(location); slot++) {
-                    CriticalSlot cs = unit.getCritical(location, slot);
-                    if ((cs == null)
-                            || (cs.getType() == CriticalSlot.TYPE_SYSTEM)) {
-                        continue;
-                    }
-
-                    if (cs.getIndex() >= index) {
-                        cs.setIndex(cs.getIndex() - 1);
-                    }
-                }
-            }
-        }
-    }
-
-    public static boolean hasAmmo(Entity unit, int location) {
-
-        for (Mounted mount : unit.getEquipment()) {
-
-            if (mount.getType().isExplosive(mount)
-                    && ((mount.getLocation() == location) || (mount
-                            .getSecondLocation() == location))) {
-                return true;
-            }
-        }
-
-        return false;
-    }
-
-    /**
-     * Checks to see if something is a Jump Jet
-     *
-     * @param eq
-     * @return
-     */
-    public static boolean isJumpJet(EquipmentType eq) {
-        if ((eq instanceof MiscType)
-                && (eq.hasFlag(MiscType.F_JUMP_BOOSTER)
-                        || eq.hasFlag(MiscType.F_JUMP_JET) || eq
-                            .hasFlag(MiscType.F_UMU))) {
-            return true;
-        }
-
-        return false;
-    }
-
-    public static int getBAAmmoCount(Entity ba, WeaponType weapon, int location) {
-        int ammoCount = 0;
-
-        for (Mounted mount : ba.getAmmo()) {
-            if (mount.getLocation() != location) {
-                continue;
-            }
-            AmmoType ammo = (AmmoType) mount.getType();
-
-            if ((ammo.getRackSize() == weapon.getRackSize())
-                    && (ammo.getAmmoType() == weapon.getAmmoType())) {
-                ammoCount++;
-            }
-        }
-
-        return ammoCount;
-    }
-
-    public static String getCritName(Entity unit, EquipmentType eq) {
-        String name = eq.getName();
-        if ((eq instanceof WeaponType)
-                && (eq.hasFlag(WeaponType.F_C3M) || eq
-                        .hasFlag(WeaponType.F_C3MBS))) {
-            return name = name.substring(0,
-                    eq.getName().indexOf("with TAG") - 1);
-        }
-        if (unit.isMixedTech()
-                && (eq.getTechLevel(unit.getTechLevelYear()) != TechConstants.T_ALLOWED_ALL)
-                && (eq.getTechLevel(unit.getTechLevelYear()) != TechConstants.T_TECH_UNKNOWN)) {
-
-            if (unit.isClan()
-                    && !TechConstants.isClan(eq.getTechLevel(unit
-                            .getTechLevelYear()))) {
-                name = name + " (IS)";
-            }
-
-            if (!unit.isClan()
-                    && TechConstants.isClan(eq.getTechLevel(unit
-                            .getTechLevelYear()))) {
-                name = name + " (Clan)";
-            }
-        }
-        return name;
-    }
-
-    public static String getToolTipInfo(Entity unit, Mounted eq) {
-        DecimalFormatSymbols unusualSymbols = new DecimalFormatSymbols();
-        unusualSymbols.setDecimalSeparator('.');
-        unusualSymbols.setGroupingSeparator(',');
-        DecimalFormat myFormatter = new DecimalFormat("#,##0", unusualSymbols);
-        StringBuilder sb = new StringBuilder("<HTML>");
-        sb.append(eq.getName());
-        if ((eq.getType().hasFlag(MiscType.F_DETACHABLE_WEAPON_PACK)
-                || eq.getType().hasFlag(MiscType.F_AP_MOUNT))
-                && (eq.getLinked() != null)){
-            sb.append(" (attached " + eq.getLinked().getName()
-                    + ")");
-        }
-        if (eq.isSquadSupportWeapon()){
-            sb.append(" (squad support weapon)");
-        }
-        if (eq.getType() instanceof InfantryWeapon) {
-            sb.append("<br>Damage/Trooper: ");
-            double infDamage = ((InfantryWeapon) eq.getType())
-                    .getInfantryDamage();
-            sb.append(infDamage);
-            sb.append("<br>Range Class: "
-                    + ((InfantryWeapon) eq.getType()).getInfantryRange());
-        } else {
-            sb.append("<br>Crits: ");
-            sb.append(eq.getType().getCriticals(unit));
-            sb.append("<br>Tonnage: ");
-            if (eq.getType() instanceof MiscType) {
-                sb.append(((MiscType) eq.getType()).getTonnage(unit,
-                        eq.getLocation()));
-            } else {
-                sb.append(eq.getType().getTonnage(unit));
-            }
-
-            if (eq.getType() instanceof WeaponType) {
-                sb.append("<br>Heat: ");
-                sb.append(((WeaponType) eq.getType()).getHeat());
-            }
-        }
-        sb.append("<Br>Cost: ");
-
-        double cost = eq.getType().getCost(unit, false, eq.getLocation());
-
-        sb.append(myFormatter.format(cost));
-        sb.append(" CBills");
-
-        if (eq.isRearMounted()) {
-            sb.append("<br>Rear Facing");
-        }
-        if (eq.isMechTurretMounted()) {
-            sb.append("<br>Turret mounted");
-        }
-        if (eq.isArmored()) {
-            sb.append("<br>Armored");
-        }
-        if ((unit instanceof BattleArmor)
-
-                && eq.getType().hasFlag(WeaponType.F_INF_SUPPORT)){
-           sb.append("<br>* Infantry support weapons must be held in an " +
-                "Armored Glove");
-        } else if ((unit instanceof BattleArmor)
-                && eq.getType().hasFlag(WeaponType.F_INFANTRY)){
-           sb.append("<br>* Infantry weapons must be mounted in AP Mounts");
-        }
-
-        sb.append("</html>");
-        return sb.toString();
-    }
-
-    /**
-     * Return the number of critical-space free heatsinks that the given entity
-     * can have.
-     * 
-     * @param unit
-     *            The unit mounting the heatsinks
-     * @param compact
-     *            Whether the heatsinks are compact or not
-     * @return T he number of critical-free heat sinks.
-     */
-    public static int getCriticalFreeHeatSinks(Entity unit, boolean compact) {
-        int engineHSCapacity = unit.getEngine().integralHeatSinkCapacity(
-                compact);
-
-        if (unit.isOmni()) {
-            engineHSCapacity = Math.min(engineHSCapacity, unit.getEngine()
-                    .getBaseChassisHeatSinks(compact));
-        }
-
-        return engineHSCapacity;
-    }
-
-    public static boolean isPreviousCritEmpty(Entity unit, CriticalSlot cs,
-            int slot, int location) {
-        if (slot == 0) {
-            return false;
-        }
-        if (unit instanceof Mech) {
-            if ((slot > 0) && (unit.getCritical(location, slot - 1) != null)) {
-                return false;
-            }
-        }
-        return true;
-    }
-
-    public static boolean isLastCrit(Entity unit, CriticalSlot cs, int slot,
-            int location) {
-        if (unit instanceof Mech) {
-            return UnitUtil.isLastMechCrit((Mech) unit, cs, slot, location);
-        }
-        return true;
-    }
-
-    public static boolean isLastMechCrit(Mech unit, CriticalSlot cs, int slot,
-            int location) {
-
-        if (cs == null) {
-            return true;
-        }
-        // extra check for the last crit in a location, it shouldn't get a
-        // border
-        if ((slot + 1) >= unit.getNumberOfCriticals(location)) {
-            return false;
-        }
-
-        int lastIndex = 0;
-        if (cs.getType() == CriticalSlot.TYPE_SYSTEM) {
-
-            for (int position = 0; position < unit
-                    .getNumberOfCriticals(location); position++) {
-                if ((cs.getIndex() == Mech.SYSTEM_ENGINE) && (slot >= 3)
-                        && (position < 3)) {
-                    position = 3;
-                }
-                CriticalSlot crit = unit.getCritical(location, position);
-
-                if ((crit != null)
-                        && (crit.getType() == CriticalSlot.TYPE_SYSTEM)
-                        && (crit.getIndex() == cs.getIndex())) {
-                    lastIndex = position;
-                } else if (position > slot) {
-                    break;
-                }
-            }
-
-        } else {
-            CriticalSlot nextCrit = unit.getCritical(location, slot + 1);
-            if (nextCrit == null) {
-                return true;
-            } else if ((nextCrit.getMount() == null)
-                    || !nextCrit.getMount().equals(cs.getMount())) {
-                return true;
-            } else {
-                return false;
-            }
-
-            /*
-             * Mounted originalMount = cs.getMount(); Mounted testMount = null;
-             *
-             * if (originalMount == null) { originalMount =
-             * cs.getMount(); }
-             *
-             * if (originalMount == null) { return true; }
-             *
-             * int numberOfCrits = slot -
-             * (originalMount.getType().getCriticals(unit) - 1);
-             *
-             * if (numberOfCrits < 0) { return false; } for (int position =
-             * slot; position >= numberOfCrits; position--) { CriticalSlot crit
-             * = unit.getCritical(location, position);
-             *
-             * if ((crit == null) || (crit.getType() !=
-             * CriticalSlot.TYPE_EQUIPMENT)) { return false; }
-             *
-             * if ((testMount = crit.getMount()) == null) { testMount =
-             * crit.getMount(); }
-             *
-             * if (testMount == null) { return false; }
-             *
-             * if (!testMount.equals(originalMount)) { return false; }
-             *
-             * } return true;
-             */
-        }
-
-        return slot == lastIndex;
-    }
-
-    public static void updateCritsArmoredStatus(Entity unit, Mounted mount) {
-        for (int position = 0; position < unit.getNumberOfCriticals(mount
-                .getLocation()); position++) {
-            CriticalSlot cs = unit.getCritical(mount.getLocation(), position);
-            if ((cs == null) || (cs.getType() == CriticalSlot.TYPE_SYSTEM)) {
-                continue;
-            }
-
-            if ((cs.getMount() != null) && cs.getMount().equals(mount)) {
-                cs.setArmored(mount.isArmored());
-            } else if ((cs.getMount() != null)
-                    && cs.getMount().equals(mount)) {
-                cs.setArmored(mount.isArmored());
-            }
-
-        }
-
-        if ((mount.isSplitable() || mount.getType().isSpreadable())
-                && (mount.getSecondLocation() != Entity.LOC_NONE)) {
-            for (int position = 0; position < unit.getNumberOfCriticals(mount
-                    .getSecondLocation()); position++) {
-                CriticalSlot cs = unit.getCritical(mount.getLocation(),
-                        position);
-                if ((cs == null) || (cs.getType() == CriticalSlot.TYPE_SYSTEM)) {
-                    continue;
-                }
-
-                if ((cs.getMount() != null) && cs.getMount().equals(mount)) {
-                    cs.setArmored(mount.isArmored());
-                } else if ((cs.getMount() != null)
-                        && cs.getMount().equals(mount)) {
-                    cs.setArmored(mount.isArmored());
-                }
-
-            }
-        }
-    }
-
-    public static void updateCritsArmoredStatus(Entity unit, CriticalSlot cs,
-            int location) {
-
-        if ((cs == null) || (cs.getType() == CriticalSlot.TYPE_EQUIPMENT)) {
-            return;
-        }
-
-        if (cs.getIndex() <= Mech.SYSTEM_GYRO) {
-            for (int loc = Mech.LOC_HEAD; loc <= Mech.LOC_LT; loc++) {
-                for (int slot = 0; slot < unit.getNumberOfCriticals(loc); slot++) {
-                    CriticalSlot newCrit = unit.getCritical(loc, slot);
-
-                    if ((newCrit != null)
-                            && (newCrit.getType() == CriticalSlot.TYPE_SYSTEM)
-                            && (newCrit.getIndex() == cs.getIndex())) {
-                        newCrit.setArmored(cs.isArmored());
-                    }
-                }
-            }
-        } else {
-            // actuators
-            for (int slot = 0; slot < unit.getNumberOfCriticals(location); slot++) {
-                CriticalSlot newCrit = unit.getCritical(location, slot);
-
-                if ((newCrit != null)
-                        && (newCrit.getType() == CriticalSlot.TYPE_SYSTEM)
-                        && (newCrit.getIndex() == cs.getIndex())) {
-                    newCrit.setArmored(cs.isArmored());
-                }
-            }
-        }
-    }
-
-    public static boolean isArmorOrStructure(EquipmentType eq) {
-
-        return UnitUtil.isArmor(eq) || UnitUtil.isStructure(eq);
-    }
-
-    public static boolean isArmorable(CriticalSlot cs) {
-        if (cs == null) {
-            return false;
-        }
-
-        if (cs.getType() == CriticalSlot.TYPE_SYSTEM) {
-            return true;
-        }
-
-        Mounted mount = cs.getMount();
-        if (mount == null) {
-            return false;
-        }
-
-        if (UnitUtil.isArmorOrStructure(mount.getType())) {
-            return false;
-        }
-
-        if (UnitUtil.isTSM(mount.getType())) {
-            return false;
-        }
-
-        if (mount.getType() instanceof MiscType) {
-            MiscType misc = (MiscType) mount.getType();
-            if (misc.hasFlag(MiscType.F_SPIKES)
-                    || misc.hasFlag(MiscType.F_REACTIVE)
-                    || misc.hasFlag(MiscType.F_MODULAR_ARMOR)
-                    || misc.isShield()) {
-                return false;
-            }
-        }
-
-        return true;
-    }
-
-    /**
-     * Returns the units tech type.
-     *
-     * @param unit
-     * @return
-     */
-    public static int getUnitTechType(Entity unit) {
-        switch (unit.getTechLevel()) {
-            case TechConstants.T_INTRO_BOXSET:
-                return UnitUtil.TECH_INTRO;
-            case TechConstants.T_IS_TW_NON_BOX:
-            case TechConstants.T_IS_TW_ALL:
-            case TechConstants.T_CLAN_TW:
-                return UnitUtil.TECH_STANDARD;
-            case TechConstants.T_IS_ADVANCED:
-            case TechConstants.T_CLAN_ADVANCED:
-                return UnitUtil.TECH_ADVANCED;
-            case TechConstants.T_IS_EXPERIMENTAL:
-            case TechConstants.T_CLAN_EXPERIMENTAL:
-                return UnitUtil.TECH_EXPERIMENTAL;
-            case TechConstants.T_IS_UNOFFICIAL:
-            case TechConstants.T_CLAN_UNOFFICIAL:
-                return UnitUtil.TECH_UNOFFICAL;
-        }
-        return UnitUtil.TECH_INTRO;
-    }
-
-    public static void updateLoadedMech(Entity unit) {
-
-        if (unit instanceof Mech) {
-            UnitUtil.updateLoadedMech((Mech) unit);
-        }
-    }
-
-    public static void updateLoadedMech(Mech unit) {
-        UnitUtil.removeOneShotAmmo(unit);
-        UnitUtil.removeClanCase(unit);
-        UnitUtil.expandUnitMounts(unit);
-        UnitUtil.checkArmor(unit);
-    }
-
-    public static boolean isUnitWeapon(EquipmentType eq, Entity unit) {
-        if (unit instanceof Tank) {
-            return UnitUtil.isTankWeapon(eq, unit);
-        }
-
-        if (unit instanceof BattleArmor) {
-            return UnitUtil.isBattleArmorWeapon(eq, unit);
-        }
-
-        if (unit instanceof Infantry) {
-            return UnitUtil.isInfantryEquipment(eq, unit);
-        }
-
-        return UnitUtil.isMechWeapon(eq, unit);
-    }
-
-    public static boolean isUnitEquipment(EquipmentType eq, Entity unit) {
-        if (unit instanceof Tank) {
-            return UnitUtil.isTankEquipment(eq, unit instanceof VTOL);
-        }
-
-        if (unit instanceof BattleArmor) {
-            return UnitUtil.isBattleArmorEquipment(eq);
-        }
-
-        return UnitUtil.isMechEquipment(eq, (Mech) unit);
-    }
-
-    public static boolean isMechWeapon(EquipmentType eq, Entity unit) {
-        if (eq instanceof InfantryWeapon) {
-            return false;
-        }
-
-        if (UnitUtil.isHeatSink(eq) || UnitUtil.isArmorOrStructure(eq)
-                || UnitUtil.isJumpJet(eq)
-                || UnitUtil.isMechEquipment(eq, (Mech) unit)) {
-            return false;
-        }
-
-        if (eq instanceof AmmoType) {
-            return false;
-        }
-
-        if (eq instanceof WeaponType) {
-
-            WeaponType weapon = (WeaponType) eq;
-
-            if (!weapon.hasFlag(WeaponType.F_MECH_WEAPON)) {
-                return false;
-            }
-
-            if (weapon.getTonnage(unit) <= 0) {
-                return false;
-            }
-
-            if (weapon.isCapital() || weapon.isSubCapital()) {
-                return false;
-            }
-
-            if (((weapon instanceof LRMWeapon) || (weapon instanceof LRTWeapon))
-                    && (weapon.getRackSize() != 5)
-                    && (weapon.getRackSize() != 10)
-                    && (weapon.getRackSize() != 15)
-                    && (weapon.getRackSize() != 20)) {
-                return false;
-            }
-            if (((weapon instanceof SRMWeapon) || (weapon instanceof SRTWeapon))
-                    && (weapon.getRackSize() != 2)
-                    && (weapon.getRackSize() != 4)
-                    && (weapon.getRackSize() != 6)) {
-                return false;
-            }
-            if ((weapon instanceof MRMWeapon) && (weapon.getRackSize() < 10)) {
-                return false;
-            }
-
-            if ((weapon instanceof RLWeapon) && (weapon.getRackSize() < 10)) {
-                return false;
-            }
-
-            if (weapon.hasFlag(WeaponType.F_ENERGY)
-                    || (weapon.hasFlag(WeaponType.F_PLASMA) && (weapon
-                            .getAmmoType() == AmmoType.T_PLASMA))) {
-
-                if (weapon.hasFlag(WeaponType.F_ENERGY)
-                        && weapon.hasFlag(WeaponType.F_PLASMA)
-                        && (weapon.getAmmoType() == AmmoType.T_NA)) {
-                    return false;
-                }
-            }
-            
-            if ((unit instanceof LandAirMech)
-                    && (weapon.getAmmoType() == AmmoType.T_GAUSS_HEAVY
-                    || weapon.getAmmoType() == AmmoType.T_IGAUSS_HEAVY)) {
-                return false;
-            }
-            
-            return true;
-        }
-        return false;
-    }
-
-    public static boolean isAeroWeapon(EquipmentType eq, Aero unit) {
-        if (eq instanceof InfantryWeapon) {
-            return false;
-        }
-
-        if (UnitUtil.isHeatSink(eq) || UnitUtil.isArmorOrStructure(eq)
-                || UnitUtil.isJumpJet(eq)
-                || UnitUtil.isAeroEquipment(eq, unit)) {
-            return false;
-        }
-
-        if (eq instanceof AmmoType) {
-            return false;
-        }
-
-        if (eq instanceof WeaponType) {
-
-            WeaponType weapon = (WeaponType) eq;
-
-            if (!weapon.hasFlag(WeaponType.F_AERO_WEAPON)) {
-                return false;
-            }
-
-            if (weapon.getTonnage(unit) <= 0) {
-                return false;
-            }
-
-            if (weapon.isCapital() || weapon.isSubCapital()) {
-                return false;
-            }
-
-            if (((weapon instanceof LRMWeapon) || (weapon instanceof LRTWeapon))
-                    && (weapon.getRackSize() != 5)
-                    && (weapon.getRackSize() != 10)
-                    && (weapon.getRackSize() != 15)
-                    && (weapon.getRackSize() != 20)) {
-                return false;
-            }
-            if (((weapon instanceof SRMWeapon) || (weapon instanceof SRTWeapon))
-                    && (weapon.getRackSize() != 2)
-                    && (weapon.getRackSize() != 4)
-                    && (weapon.getRackSize() != 6)) {
-                return false;
-            }
-            if ((weapon instanceof MRMWeapon) && (weapon.getRackSize() < 10)) {
-                return false;
-            }
-
-            if ((weapon instanceof RLWeapon) && (weapon.getRackSize() < 10)) {
-                return false;
-            }
-
-            if (weapon.hasFlag(WeaponType.F_ENERGY)
-                    || (weapon.hasFlag(WeaponType.F_PLASMA) && (weapon
-                            .getAmmoType() == AmmoType.T_PLASMA))) {
-
-                if (weapon.hasFlag(WeaponType.F_ENERGY)
-                        && weapon.hasFlag(WeaponType.F_PLASMA)
-                        && (weapon.getAmmoType() == AmmoType.T_NA)) {
-                    return false;
-                }
-            }
-            return true;
-        }
-        return false;
-    }
-
-    public static boolean isAeroEquipment(EquipmentType eq, Aero unit) {
-
-        if (UnitUtil.isArmorOrStructure(eq)) {
-            return false;
-        }
-
-        if ((eq instanceof CLTAG) || (eq instanceof ISC3MBS)
-                || (eq instanceof ISC3M) || (eq instanceof ISTAG)
-                || eq.equals(EquipmentType.get("IS Coolant Pod"))
-                || eq.equals(EquipmentType.get("Clan Coolant Pod"))
-                || (eq instanceof CLLightTAG)
-                || eq.hasFlag(WeaponType.F_AMS)) {
-            return true;
-        }
-
-        if ((eq instanceof MiscType)) {
-            if (eq.hasFlag(MiscType.F_QUAD_TURRET)) {
-                return false;
-            }
-
-            if ((eq.hasFlag(MiscType.F_SHOULDER_TURRET))) {
-                return false;
-            }
-
-            if (eq.hasFlag(MiscType.F_AERO_EQUIPMENT)
-                    && !eq.hasFlag(MiscType.F_CLUB)
-                    && !eq.hasFlag(MiscType.F_HAND_WEAPON)
-                    && !eq.hasFlag(MiscType.F_TALON)) {
-                return true;
-            }
-        }
-
-        return false;
-    }
-
-    public static boolean isMechEquipment(EquipmentType eq, Mech unit) {
-
-        if (UnitUtil.isArmorOrStructure(eq)) {
-            return false;
-        }
-
-        if ((eq instanceof CLTAG) || (eq instanceof ISC3MBS)
-                || (eq instanceof ISC3M) || (eq instanceof ISTAG)
-                || eq.equals(EquipmentType.get("IS Coolant Pod"))
-                || eq.equals(EquipmentType.get("Clan Coolant Pod"))
-                || (eq instanceof CLLightTAG)
-                || (eq instanceof ISAMS)
-                || (eq instanceof CLAMS)
-                || (eq instanceof ISLaserAMS)
-                || (eq instanceof CLLaserAMS)
-                || (eq instanceof ISAPDS )) {
-            return true;
-        }
-
-        if ((eq instanceof MiscType)) {
-            if (eq.hasFlag(MiscType.F_BOMB_BAY) && !(unit instanceof LandAirMech)) {
-                return false;
-            }
-            if (eq.hasFlag(MiscType.F_QUAD_TURRET)
-                    && !(unit instanceof QuadMech)) {
-                return false;
-            }
-
-            if (!((unit instanceof BipedMech) || (unit instanceof TripodMech))
-                    && (eq.hasFlag(MiscType.F_SHOULDER_TURRET))) {
-                return false;
-            }
-            
-            if (unit.isSuperHeavy()
-                    && (eq.hasFlag(MiscType.F_ACTUATOR_ENHANCEMENT_SYSTEM)
-                            || eq.hasFlag(MiscType.F_MASC) // to catch Supercharger
-                            || eq.hasFlag(MiscType.F_SCM)
-                            || eq.hasFlag(MiscType.F_MODULAR_ARMOR)
-                            || eq.hasFlag(MiscType.F_PARTIAL_WING)
-                            || eq.hasFlag(MiscType.F_UMU))) {
-                return false;
-            }
-            
-            if ((unit instanceof LandAirMech)
-                    && ((eq.hasFlag(MiscType.F_MASC) && eq.getSubType() == MiscType.S_SUPERCHARGER)
-                            || eq.hasFlag(MiscType.F_MODULAR_ARMOR)
-                            || eq.hasFlag(MiscType.F_JUMP_BOOSTER)
-                            || eq.hasFlag(MiscType.F_PARTIAL_WING)
-                            || eq.hasFlag(MiscType.F_VOIDSIG)
-                            || eq.hasFlag(MiscType.F_NULLSIG)
-                            || eq.hasFlag(MiscType.F_BLUE_SHIELD)
-                            || eq.hasFlag(MiscType.F_CHAMELEON_SHIELD)
-                            || eq.hasFlag(MiscType.F_ENVIRONMENTAL_SEALING)
-                            || eq.hasFlag(MiscType.F_DUMPER)
-                            || eq.hasFlag(MiscType.F_HEAVY_BRIDGE_LAYER)
-                            || eq.hasFlag(MiscType.F_MEDIUM_BRIDGE_LAYER)
-                            || eq.hasFlag(MiscType.F_LIGHT_BRIDGE_LAYER)
-                            || (eq.hasFlag(MiscType.F_CLUB)
-                                    && (eq.getSubType() == MiscType.S_BACKHOE)
-                                    || (eq.getSubType() == MiscType.S_COMBINE)))) {
-                return false;
-            }
-
-            if (eq.hasFlag(MiscType.F_MECH_EQUIPMENT)
-                    && !eq.hasFlag(MiscType.F_CLUB)
-                    && !eq.hasFlag(MiscType.F_HAND_WEAPON)
-                    && !eq.hasFlag(MiscType.F_TALON)) {
-                return true;
-            }
-
-            if (eq.hasFlag(MiscType.F_IS_DOUBLE_HEAT_SINK_PROTOTYPE)) {
-                return true;
-            }
-        }
-
-        return false;
-    }
-
-    public static boolean isTankWeapon(EquipmentType eq, Entity unit) {
-        if (eq instanceof InfantryWeapon) {
-            return false;
-        }
-
-        if (eq instanceof WeaponType) {
-
-            WeaponType weapon = (WeaponType) eq;
-
-            if (!weapon.hasFlag(WeaponType.F_TANK_WEAPON)) {
-                return false;
-            }
-
-            if (weapon.getTonnage(unit) <= 0) {
-                return false;
-            }
-
-            if (weapon.isCapital() || weapon.isSubCapital()) {
-                return false;
-            }
-
-            if (((weapon instanceof LRMWeapon) || (weapon instanceof LRTWeapon))
-                    && (weapon.getRackSize() != 5)
-                    && (weapon.getRackSize() != 10)
-                    && (weapon.getRackSize() != 15)
-                    && (weapon.getRackSize() != 20)) {
-                return false;
-            }
-            if (((weapon instanceof SRMWeapon) || (weapon instanceof SRTWeapon))
-                    && (weapon.getRackSize() != 2)
-                    && (weapon.getRackSize() != 4)
-                    && (weapon.getRackSize() != 6)) {
-                return false;
-            }
-            if ((weapon instanceof MRMWeapon) && (weapon.getRackSize() < 10)) {
-                return false;
-            }
-
-            if ((weapon instanceof RLWeapon) && (weapon.getRackSize() < 10)) {
-                return false;
-            }
-
-            if (weapon.hasFlag(WeaponType.F_ENERGY)
-                    || (weapon.hasFlag(WeaponType.F_PLASMA) && (weapon
-                            .getAmmoType() == AmmoType.T_PLASMA))) {
-
-                if (weapon.hasFlag(WeaponType.F_ENERGY)
-                        && weapon.hasFlag(WeaponType.F_PLASMA)
-                        && (weapon.getAmmoType() == AmmoType.T_NA)) {
-                    return false;
-                }
-            }
-            return true;
-        }
-        return false;
-    }
-    public static boolean isBattleArmorAPWeapon(EquipmentType etype){
-        InfantryWeapon infWeap = null;
-        if ((etype == null) || !(etype instanceof InfantryWeapon)){
-            return false;
-        } else {
-            infWeap = (InfantryWeapon)etype;
-        }
-        return  infWeap.hasFlag(WeaponType.F_INFANTRY)
-                && !infWeap.hasFlag(WeaponType.F_INF_POINT_BLANK)
-                && !infWeap.hasFlag(WeaponType.F_INF_ARCHAIC)
-                && (infWeap.getCrew() < 2);
-    }
-
-    public static boolean isBattleArmorWeapon(EquipmentType eq, Entity unit) {
-
-        if (eq instanceof WeaponType) {
-
-            WeaponType weapon = (WeaponType) eq;
-
-            if (!weapon.hasFlag(WeaponType.F_BA_WEAPON)) {
-                return false;
-            }
-
-            if (weapon.getTonnage(unit) <= 0) {
-                return false;
-            }
-
-            if (weapon.isCapital() || weapon.isSubCapital()) {
-                return false;
-            }
-
-            if ((eq instanceof SwarmAttack) || (eq instanceof StopSwarmAttack)
-                    || (eq instanceof LegAttack)) {
-                return false;
-            }
-
-            if (weapon.hasFlag(WeaponType.F_ENERGY)
-                    || (weapon.hasFlag(WeaponType.F_PLASMA) && (weapon
-                            .getAmmoType() == AmmoType.T_PLASMA))) {
-            	return true;
-            }
-
-            if (weapon.hasFlag(WeaponType.F_ENERGY) && (weapon.hasFlag(WeaponType.F_PLASMA))
-            		&& (weapon.hasFlag(WeaponType.F_BA_WEAPON)))  {
-            	return true;
-            }
-
-            if (weapon.hasFlag(WeaponType.F_ENERGY)
-                        && weapon.hasFlag(WeaponType.F_PLASMA)
-                        && (weapon.getAmmoType() == AmmoType.T_NA))
-                		{
-                    return false;
-                }
-
-            return true;
-        }
-
-        return false;
-    }
-
-    public static boolean isInfantryEquipment(EquipmentType eq, Entity unit) {
-
-        // TODO: adjust for field guns and artillery
-        return eq instanceof InfantryWeapon;
-    }
-
-    public static boolean isTankEquipment(EquipmentType eq, boolean isVTOL) {
-
-        if (UnitUtil.isArmorOrStructure(eq)) {
-            return false;
-        }
-
-        // Chassis modifications should be ignored, as they will be added
-        // via checkboxes, and not shown as equipment
-        //if (eq.hasFlag(MiscType.F_CHASSIS_MODIFICATION)) {
-        //    return false;
-        //}
-
-        // Display AMS as equipment (even though it's a weapon)
-        if (eq.hasFlag(WeaponType.F_AMS)
-                && eq.hasFlag(WeaponType.F_TANK_WEAPON)) {
-            return true;
-        }
-
-        if ((eq instanceof CLTAG) || (eq instanceof ISC3M)
-                || (eq instanceof ISC3MBS)
-                || (eq instanceof ISTAG) || (eq instanceof CLLightTAG)) {
-            return true;
-        }
-
-        if ((eq instanceof MiscType) && eq.hasFlag(MiscType.F_TANK_EQUIPMENT)) {
-            return true;
-        }
-
-        if ((eq instanceof MiscType) && eq.hasFlag(MiscType.F_VTOL_EQUIPMENT)
-                && isVTOL) { // Mast Mount!
-            return true;
-        }
-
-        return false;
-    }
-
-    public static boolean isBattleArmorEquipment(EquipmentType eq) {
-
-        if (UnitUtil.isArmorOrStructure(eq)) {
-            return false;
-        }
-
-        if ((eq instanceof CLBALightTAG) || (eq instanceof ISBALightTAG)) {
-            return true;
-        }
-
-        if ((eq instanceof MiscType) && eq.hasFlag(MiscType.F_BA_EQUIPMENT)) {
-            return true;
-
-        }
-
-        return false;
-    }
-
-    public static boolean canSwarm(BattleArmor ba) {
-
-        for (Mounted eq : ba.getEquipment()) {
-            if ((eq.getType() instanceof SwarmAttack)
-                    || (eq.getType() instanceof StopSwarmAttack)) {
-                return true;
-            }
-        }
-        return false;
-    }
-
-    public static boolean canLegAttack(BattleArmor ba) {
-
-        for (Mounted eq : ba.getEquipment()) {
-            if (eq.getType() instanceof LegAttack) {
-                return true;
-            }
-        }
-        return false;
-    }
-
-    public static boolean hasInfantryWeapons(BattleArmor ba) {
-
-        for (Mounted eq : ba.getEquipment()) {
-            if (eq.getType() instanceof InfantryWeapon) {
-                return true;
-            }
-        }
-        return false;
-    }
-
-    public static int getShieldDamageAbsorption(Mech mech, int location) {
-        final String METHOD_NAME = "getShieldDamageAbsorption(Mech, int)";
-        for (int slot = 0; slot < mech.getNumberOfCriticals(location); slot++) {
-            CriticalSlot cs = mech.getCritical(location, slot);
-
-            if (cs == null) {
-                continue;
-            }
-
-            if (cs.getType() != CriticalSlot.TYPE_EQUIPMENT) {
-                continue;
-            }
-
-            Mounted m = cs.getMount();
-
-            if (m == null) {
-                getLogger().log(UnitUtil.class, METHOD_NAME, LogLevel.ERROR,
-                                "Null Mount index: " + cs.getIndex());
-                m = cs.getMount();
-            }
-
-            EquipmentType type = m.getType();
-            if ((type instanceof MiscType) && ((MiscType) type).isShield()) {
-                return m.getBaseDamageAbsorptionRate();
-            }
-        }
-
-        return 0;
-    }
-
-    public static int getShieldDamageCapacity(Mech mech, int location) {
-        final String METHOD_NAME = "getShieldDamageCapacity(Mech, int)";
-        for (int slot = 0; slot < mech.getNumberOfCriticals(location); slot++) {
-            CriticalSlot cs = mech.getCritical(location, slot);
-
-            if (cs == null) {
-                continue;
-            }
-
-            if (cs.getType() != CriticalSlot.TYPE_EQUIPMENT) {
-                continue;
-            }
-
-            Mounted m = cs.getMount();
-
-            if (m == null) {
-                getLogger().log(UnitUtil.class, METHOD_NAME, LogLevel.ERROR,
-                                "Null Mount index: " + cs.getIndex());
-                m = cs.getMount();
-            }
-
-            EquipmentType type = m.getType();
-            if ((type instanceof MiscType) && ((MiscType) type).isShield()) {
-                return m.getBaseDamageCapacity();
-            }
-        }
-
-        return 0;
-    }
-
-    /**
-     * remove all CriticalSlots on the passed unit that are internal structure or
-     * armor
-     *
-     * @param unit
-     *            the Entity
-     * @param internalStructure
-     *            true to remove IS, false to remove armor
-     */
-    public static void removeISorArmorCrits(Entity unit,
-            boolean internalStructure) {
-        ArrayList<String> mountList = new ArrayList<String>();
-        if (internalStructure) {
-            for (String struc : EquipmentType.structureNames) {
-                mountList.add("IS " + struc);
-                mountList.add("Clan " + struc);
-            }
-        } else {
-            for (String armor : EquipmentType.armorNames) {
-                mountList.add("IS " + armor);
-                mountList.add("Clan " + armor);
-            }
-        }
-
-        for (int location = Mech.LOC_HEAD; location < unit.locations(); location++) {
-            for (int slot = 0; slot < unit.getNumberOfCriticals(location); slot++) {
-                CriticalSlot crit = unit.getCritical(location, slot);
-                if ((crit != null)
-                        && (crit.getType() == CriticalSlot.TYPE_EQUIPMENT)) {
-                    Mounted mount = crit.getMount();
-
-                    if ((mount != null)
-                            && (mount.getType() instanceof MiscType)
-                            && mountList.contains(mount.getType()
-                                    .getInternalName())) {
-                        crit = null;
-                        unit.setCritical(location, slot, crit);
-                    }
-                }
-            }
-        }
-    }
-
-    /**
-     * remove all Mounted on the passed unit that are internal structure or
-     * armor
-     *
-     * @param unit
-     *            the Entity
-     * @param internalStructure
-     *            true to remove IS, false to remove armor
-     */
-    public static void removeISorArmorMounts(Entity unit,
-            boolean internalStructure) {
-        UnitUtil.removeISorArmorCrits(unit, internalStructure);
-        ArrayList<String> mountList = new ArrayList<String>();
-
-        mountList.add("Standard");
-
-        List<String> names;
-        if (internalStructure) {
-            names = Arrays.asList(EquipmentType.structureNames);
-        } else {
-            names = Arrays.asList(EquipmentType.armorNames);
-        }
-        for (String name : names) {
-            mountList.add(String.format("Clan %1s", name));
-            mountList.add(String.format("IS %1s", name));
-            mountList.add(name);
-        }
-
-        for (int pos = 0; pos < unit.getEquipment().size();) {
-            Mounted mount = unit.getEquipment().get(pos);
-            if (mountList.contains(mount.getType().getInternalName())) {
-                unit.getEquipment().remove(pos);
-            } else {
-                pos++;
-            }
-        }
-
-        for (int pos = 0; pos < unit.getMisc().size();) {
-            Mounted mount = unit.getMisc().get(pos);
-            if ((mount.getType() instanceof MiscType)
-                    && mountList.contains(mount.getType().getInternalName())) {
-                unit.getMisc().remove(pos);
-            } else {
-                pos++;
-            }
-        }
-        if (internalStructure) {
-            unit.setStructureType(EquipmentType.T_STRUCTURE_STANDARD);
-        } else {
-            unit.setArmorType(EquipmentType.T_ARMOR_STANDARD);
-            unit.setArmorTechLevel(unit.getTechLevel());
-        }
-    }
-
-    public static void checkArmor(Entity unit) {
-
-        if (!(unit instanceof Mech)) {
-            return;
-        }
-
-        boolean foundError = false;
-
-        Mech mech = (Mech) unit;
-
-        // Check all the mechs locations to see if any armor is greater than can
-        // be in there.
-        for (int location = 0; location < mech.locations(); location++) {
-            // Head armor has a max of 9
-            if (location == Mech.LOC_HEAD) {
-                int armor = mech.getArmor(location);
-
-                if ((armor > 9) && !mech.isSuperHeavy()) {
-                    foundError = true;
-                    mech.initializeArmor(9, location);
-                } else if (armor > 12) {
-                    foundError = true;
-                    mech.initializeArmor(9, location);
-                }
-            } else {
-                int armor = mech.getArmor(location);
-                if (mech.hasRearArmor(location)) {
-                    armor += mech.getArmor(location, true);
-                }
-                int totalArmor = mech.getInternal(location) * 2;
-                // Armor on the location is greater than what can be there.
-                if (armor > totalArmor) {
-                    foundError = true;
-                    int armorOverage = armor - totalArmor;
-
-                    // check for locations with rear armor first and remove the
-                    // extra armor from the rear first.
-                    if (mech.hasRearArmor(location)) {
-                        int rearArmor = mech.getArmor(location, true);
-                        if (rearArmor >= armorOverage) {
-                            mech.initializeRearArmor(rearArmor - armorOverage,
-                                    location);
-                            armorOverage = 0;
-                        } else {
-                            armorOverage -= rearArmor;
-                            mech.initializeRearArmor(0, location);
-                        }
-                    }
-
-                    // Any armor overage left remove it from the front. Min 0
-                    // armor in the location.
-                    armor = mech.getArmor(location);
-                    armor = Math.max(0, armor - armorOverage);
-                    mech.initializeArmor(armor, location);
-                }
-            }
-        }
-
-        if (foundError) {
-            JOptionPane
-                    .showMessageDialog(
-                            null,
-                            "Too much armor found on this unit.\n\rMegaMekLab has automatically corrected the problem.\n\rIt is suggested you check the armor allocation.",
-                            "Too much armor", JOptionPane.WARNING_MESSAGE);
-        }
-    }
-
-    public static boolean hasManipulator(BattleArmor ba) {
-
-        for (Mounted mount : ba.getMisc()) {
-            MiscType eq = (MiscType) mount.getType();
-
-            if (eq.hasFlag(MiscType.F_BA_EQUIPMENT)
-                    && (eq.hasFlag(MiscType.F_ARMORED_GLOVE)
-                            || eq.hasFlag(MiscType.F_BASIC_MANIPULATOR) || eq
-                                .hasFlag(MiscType.F_BATTLE_CLAW))) {
-                return true;
-            }
-        }
-
-        return false;
-    }
-
-    public static boolean isManipulator(Mounted mount) {
-
-        if (!(mount.getType() instanceof MiscType)) {
-            return false;
-        }
-
-        MiscType eq = (MiscType) mount.getType();
-
-        if (eq.hasFlag(MiscType.F_BA_EQUIPMENT)
-                && (eq.hasFlag(MiscType.F_ARMORED_GLOVE)
-                        || eq.hasFlag(MiscType.F_BASIC_MANIPULATOR)
-                        || eq.hasFlag(MiscType.F_BATTLE_CLAW) || eq
-                            .hasFlag(MiscType.F_CARGOLIFTER))) {
-            return true;
-        }
-
-        return false;
-    }
-
-    public static int getNumberOfEquipmentLikeThis(Entity unit,
-            EquipmentType baseEQ) {
-        int numberOfEq = 0;
-
-        for (Mounted mount : unit.getEquipment()) {
-            if (mount.getType().equals(baseEQ)) {
-                numberOfEq++;
-            }
-        }
-
-        return numberOfEq;
-    }
-
-    /**
-     * Returns a TestEntity instance for the supplied Entity.
-     *
-     * @param unit
-     * @return
-     */
-    public static TestEntity getEntityVerifier(Entity unit) {
-        EntityVerifier entityVerifier = EntityVerifier.getInstance(new File(
-                "data/mechfiles/UnitVerifierOptions.xml"));
-        TestEntity testEntity = null;
-
-        if (unit instanceof Mech) {
-            testEntity = new TestMech((Mech) unit, entityVerifier.mechOption,
-                    null);
-        } else if (unit instanceof Tank) {
-            if (unit.isSupportVehicle()) {
-                testEntity = new TestSupportVehicle((Tank) unit,
-                        entityVerifier.tankOption, null);
-            } else {
-                testEntity = new TestTank((Tank) unit,
-                        entityVerifier.tankOption, null);
-            }
-        } else if ((unit.getEntityType() == Entity.ETYPE_AERO)
-                && (unit.getEntityType() !=
-                Entity.ETYPE_DROPSHIP)
-                && (unit.getEntityType() !=
-                        Entity.ETYPE_SMALL_CRAFT)
-                && (unit.getEntityType() !=
-                        Entity.ETYPE_FIGHTER_SQUADRON)
-                && (unit.getEntityType() !=
-                        Entity.ETYPE_JUMPSHIP)
-                && (unit.getEntityType() !=
-                        Entity.ETYPE_SPACE_STATION)) {
-            testEntity =
-                    new TestAero((Aero)unit,entityVerifier.aeroOption,null);
-        } else if (unit instanceof BattleArmor){
-            testEntity = new TestBattleArmor((BattleArmor) unit,
-                    entityVerifier.baOption, null);
-        } else if (unit instanceof Infantry) {
-            testEntity = new TestInfantry((Infantry)unit,
-                    entityVerifier.infOption, null);
-        }
-        return testEntity;
-    }
-
-
-    /**
-     * check that the unit is vaild
-     *
-     * @param unit
-     * @return
-     */
-    public static String validateUnit(Entity unit) {
-        StringBuffer sb = new StringBuffer();
-        TestEntity testEntity =  getEntityVerifier(unit);
-
-        if (testEntity != null){
-            testEntity.correctEntity(sb, unit.getTechLevel());
-        }
-
-        return sb.toString();
-    }
-
-    public static void removeAllMiscMounteds(Entity unit, BigInteger flag) {
-        for (int pos = unit.getEquipment().size() - 1; pos >= 0; pos--) {
-            Mounted mount = unit.getEquipment().get(pos);
-            if ((mount.getType() instanceof MiscType)
-                    && ((MiscType) mount.getType()).hasFlag(flag)) {
-                UnitUtil.removeMounted(unit, mount);
-            }
-        }
-    }
-
-    public static void removeAllMounteds(Entity unit, EquipmentType et) {
-        for (int pos = unit.getEquipment().size() - 1; pos >= 0; pos--) {
-            Mounted mount = unit.getEquipment().get(pos);
-            if (mount.getType().equals(et)) {
-                UnitUtil.removeMounted(unit, mount);
-            }
-        }
-    }
-
-    public static void removeTC(Entity unit) {
-        for (int pos = unit.getEquipment().size() - 1; pos >= 0; pos--) {
-            Mounted mount = unit.getEquipment().get(pos);
-            if ((mount.getType() instanceof MiscType)
-                    && ((MiscType) mount.getType())
-                            .hasFlag(MiscType.F_TARGCOMP)) {
-                UnitUtil.removeMounted(unit, mount);
-            }
-        }
-    }
-
-    public static boolean isValidLocation(Entity unit, EquipmentType eq,
-            int location) {
-        if (unit instanceof BattleArmor) {
-            // Infantry weapons can only be mounted in armored gloves/APMs
-            if (eq.hasFlag(WeaponType.F_INFANTRY)) {
-                return false;
-            }
-            return true;
-        }
-        if ((eq instanceof MiscType)) {
-            if (((eq.hasFlag(MiscType.F_CLUB) || eq
-                    .hasFlag(MiscType.F_HAND_WEAPON)))) {
-                if ((unit instanceof QuadMech)
-                        && !((QuadMech) unit).isIndustrial()) {
-                    return false;
-                }
-
-                if ((location != Mech.LOC_RARM) && (location != Mech.LOC_LARM)) {
-                    if ((unit instanceof QuadMech)
-                            && ((QuadMech) unit).isIndustrial()) {
-                        if ((location != Mech.LOC_LT)
-                                && (location != Mech.LOC_RT)) {
-                            return false;
-                        }
-                    } else {
-                        return false;
-                    }
-                }
-            }
-
-            if (eq.hasFlag(MiscType.F_ACTUATOR_ENHANCEMENT_SYSTEM)) {
-                if ((location != Mech.LOC_RARM) && (location != Mech.LOC_LARM)
-                        && (location != Mech.LOC_LLEG)
-                        && (location != Mech.LOC_RLEG)
-                        && ((unit instanceof TripodMech) 
-                                && location != Mech.LOC_CLEG)) {
-                    return false;
-                }
-            }
-
-            if (eq.hasFlag(MiscType.F_HEAD_TURRET)
-                    && ((location != Mech.LOC_CT)
-                    || ((unit instanceof Mech) && (((Mech) unit)
-                            .getCockpitType() != Mech.COCKPIT_TORSO_MOUNTED)))) {
-                return false;
-            }
-
-            if (eq.hasFlag(MiscType.F_QUAD_TURRET)
-                    && (!(unit instanceof QuadMech) || ((location != Mech.LOC_RT) && (location != Mech.LOC_LT)))) {
-                return false;
-            }
-
-            if (eq.hasFlag(MiscType.F_SHOULDER_TURRET)
-                    && (!((unit instanceof BipedMech) || (unit instanceof TripodMech))
-                        || ((location != Mech.LOC_RT) && (location != Mech.LOC_LT)))) {
-                return false;
-            }
-            
-            //vehicular jump jets are auto-assigned to the body
-            if (eq.hasFlag(MiscType.F_JUMP_JET) && unit instanceof Mech) {
-            	if (location == Mech.LOC_HEAD) {
-            		return false;
-            	}
-            	if (!(unit instanceof QuadMech)
-            			&& (location == Mech.LOC_LARM || location == Mech.LOC_RARM)) {
-            		return false;
-            	}
-            }
-            
-            if (eq.hasFlag(MiscType.F_AP_POD) && unit instanceof Mech) {
-            	if (!(unit instanceof QuadMech)
-            			&& (location == Mech.LOC_LARM || location == Mech.LOC_RARM)) {
-            		return false;
-            	}
-            	if (location != Mech.LOC_LLEG
-            			&& location != Mech.LOC_RLEG
-            			&& location != Mech.LOC_CLEG) {
-            		return false;
-            	}
-            }
-            
-            if (eq.hasFlag(MiscType.F_MODULAR_ARMOR)) {
-            	if (unit instanceof Mech && location == Mech.LOC_HEAD) {
-            		return false;
-            	}
-            	if (unit instanceof VTOL && location == VTOL.LOC_ROTOR) {
-            		return false;
-            	}
-            }
-            
-            if (eq.hasFlag(MiscType.F_CASE)) {
-            	if (unit instanceof Mech
-            			&& location != Mech.LOC_LT
-            			&& location != Mech.LOC_RT
-            			&& location != Mech.LOC_CT) {
-            		return false;
-            	}
-            	if (unit instanceof Tank && location != Tank.LOC_BODY) {
-            		return false;
-            	}
-            }
-            
-            if (unit instanceof Tank) {
-            	if (location == Tank.LOC_BODY) {
-            		//Equipment which cannot be installed in the body
-            		if (eq.hasFlag(MiscType.F_HARJEL)
-            				|| eq.hasFlag(MiscType.F_LIGHT_FLUID_SUCTION_SYSTEM)) {
-            			return false;
-            		}
-            	} else {
-            		//Equipment which must be installed in the body
-            		if (eq.hasFlag(MiscType.F_CASE)) {
-            			return false;
-            		}
-            	}
-            	if (eq.hasFlag(MiscType.F_BULLDOZER) && location != Tank.LOC_FRONT) {
-            		return false;
-            	}
-            	
-            	if (unit instanceof VTOL) {
-            		/* Per Tech Manual, no equipment can be installed in the rotor, but TacOps
-            		 * allows some. This is equipment which is specifically disallowed. 
-            		 */
-            		if (location == VTOL.LOC_ROTOR) {
-            			if (eq.hasFlag(MiscType.F_HARJEL)
-            					|| eq.hasFlag(MiscType.F_MODULAR_ARMOR)
-            					|| eq.hasFlag(MiscType.F_LIGHT_FLUID_SUCTION_SYSTEM)) {
-            				return false;
-            			}
-            		} else {
-            			//Equipment which must be installed in the rotor.
-            			if (eq.hasFlag(MiscType.F_MAST_MOUNT)) {
-            				return false;
-            			}
-            		}
-            	}
-            }
-            
-        } else if (eq instanceof WeaponType) {
-            if (eq.hasFlag(WeaponType.F_VGL)) {
-                if ((unit instanceof Mech)
-                        && ((location != Mech.LOC_CT)
-                                && (location != Mech.LOC_RT) && (location != Mech.LOC_LT))) {
-                    return false;
-                }
-            }
-            if (unit instanceof Tank) {
-            	if (location == Tank.LOC_BODY) {
-            		return false;
-            	}
-            	if (eq.hasFlag(WeaponType.F_B_POD)
-            			//Must be mounted in side or turret
-            			&& (location == Tank.LOC_FRONT
-            			|| location == Tank.LOC_REAR)) {
-            		return false;
-            	}
-            }
-            if (unit instanceof VTOL && location == VTOL.LOC_ROTOR) {
-            	return false;
-            }
-        }
-
-        return true;
-    }
-
-    public static void showValidation(Entity entity, JFrame frame) {
-        String sb = UnitUtil.validateUnit(entity);
-
-        if (sb.length() > 0) {
-            JOptionPane.showMessageDialog(frame, sb, "Unit Validation",
-                    JOptionPane.ERROR_MESSAGE);
-        } else {
-            JOptionPane.showMessageDialog(frame, "Validation Passed",
-                    "Unit Validation", JOptionPane.INFORMATION_MESSAGE);
-        }
-
-    }
-
-    public static void showUnitSpecs(Entity unit, JFrame frame) {
-        HTMLEditorKit kit = new HTMLEditorKit();
-
-        MechView mechView = null;
-        try {
-            mechView = new MechView(unit, true);
-        } catch (Exception e) {
-            // error unit didn't load right. this is bad news.
-        }
-
-        StringBuffer unitSpecs = new StringBuffer("<html><body>");
-        unitSpecs.append(mechView.getMechReadoutBasic());
-        unitSpecs.append(mechView.getMechReadoutLoadout());
-        unitSpecs.append("</body></html>");
-
-        // System.err.println(unitSpecs.toString());
-        JEditorPane textPane = new JEditorPane("text/html", "");
-        JScrollPane scroll = new JScrollPane();
-
-        textPane.setEditable(false);
-        textPane.setCaret(new DefaultCaret());
-        textPane.setEditorKit(kit);
-
-        scroll.setViewportView(textPane);
-        scroll.setHorizontalScrollBarPolicy(ScrollPaneConstants.HORIZONTAL_SCROLLBAR_AS_NEEDED);
-        scroll.setVerticalScrollBarPolicy(ScrollPaneConstants.VERTICAL_SCROLLBAR_AS_NEEDED);
-        scroll.getVerticalScrollBar().setUnitIncrement(20);
-
-        textPane.setText(unitSpecs.toString());
-
-        scroll.setVisible(true);
-
-        JDialog jdialog = new JDialog();
-
-        jdialog.add(scroll);
-        /*
-         * if (unit instanceof Mech) { EntityVerifier entityVerifier = new
-         * EntityVerifier(new File("data/mechfiles/UnitVerifierOptions.xml"));
-         * //$NON-NLS-1$ TestMech test = new TestMech((Mech)unit,
-         * entityVerifier.mechOption, null); JEditorPane pane2 = new
-         * JEditorPane();
-         * pane2.setText(test.printWeightCalculation().toString());
-         * jdialog.add(pane2); }
-         */
-        Dimension size = new Dimension(CConfig.getIntParam("WINDOWWIDTH") / 2,
-                CConfig.getIntParam("WINDOWHEIGHT"));
-
-        jdialog.setPreferredSize(size);
-        jdialog.setMinimumSize(size);
-        scroll.setPreferredSize(size);
-        scroll.setMinimumSize(size);
-        // text.setPreferredSize(size);
-
-        jdialog.setLocationRelativeTo(frame);
-        jdialog.setVisible(true);
-
-        try {
-            textPane.setSelectionStart(0);
-            textPane.setSelectionEnd(0);
-        } catch (Exception ex) {
-        }
-
-    }
-
-    public static void showUnitCostBreakDown(Entity unit, JFrame frame) {
-        HTMLEditorKit kit = new HTMLEditorKit();
-        unit.calculateBattleValue(true, true);
-
-        unit.getCost(true);
-
-        JEditorPane textPane = new JEditorPane("text/html", "");
-        JScrollPane scroll = new JScrollPane();
-
-        textPane.setEditable(false);
-        textPane.setCaret(new DefaultCaret());
-        textPane.setEditorKit(kit);
-
-        scroll.setViewportView(textPane);
-        scroll.setHorizontalScrollBarPolicy(ScrollPaneConstants.HORIZONTAL_SCROLLBAR_AS_NEEDED);
-        scroll.setVerticalScrollBarPolicy(ScrollPaneConstants.VERTICAL_SCROLLBAR_AS_NEEDED);
-        scroll.getVerticalScrollBar().setUnitIncrement(20);
-
-        textPane.setText(unit.getBVText());
-
-        scroll.setVisible(true);
-
-        JDialog jdialog = new JDialog();
-
-        jdialog.add(scroll);
-        Dimension size = new Dimension(CConfig.getIntParam("WINDOWWIDTH") / 2,
-                CConfig.getIntParam("WINDOWHEIGHT"));
-
-        jdialog.setPreferredSize(size);
-        jdialog.setMinimumSize(size);
-        scroll.setPreferredSize(size);
-        scroll.setMinimumSize(size);
-
-        jdialog.setLocationRelativeTo(frame);
-        jdialog.setVisible(true);
-
-        try {
-            textPane.setSelectionStart(0);
-            textPane.setSelectionEnd(0);
-        } catch (Exception ex) {
-        }
-    }
-
-    public static void showUnitWeightBreakDown(Entity unit, JFrame frame) {
-        TestEntity testEntity = getEntityVerifier(unit);
-        JOptionPane.showMessageDialog(frame, testEntity.printEntity(),
-                "Unit Breakdown", JOptionPane.NO_OPTION);
-    }
-
-    public static void showBVCalculations(String bvText, JFrame frame) {
-        HTMLEditorKit kit = new HTMLEditorKit();
-
-        JEditorPane textPane = new JEditorPane("text/html", "");
-        JScrollPane scroll = new JScrollPane();
-
-        textPane.setEditable(false);
-        textPane.setCaret(new DefaultCaret());
-        textPane.setEditorKit(kit);
-
-        scroll.setViewportView(textPane);
-        scroll.setHorizontalScrollBarPolicy(ScrollPaneConstants.HORIZONTAL_SCROLLBAR_AS_NEEDED);
-        scroll.setVerticalScrollBarPolicy(ScrollPaneConstants.VERTICAL_SCROLLBAR_AS_NEEDED);
-        scroll.getVerticalScrollBar().setUnitIncrement(20);
-
-        textPane.setText(bvText);
-
-        scroll.setVisible(true);
-
-        JDialog jdialog = new JDialog();
-
-        jdialog.add(scroll);
-        Dimension size = new Dimension(
-                (int) (CConfig.getIntParam("WINDOWWIDTH") / 1.5),
-                CConfig.getIntParam("WINDOWHEIGHT"));
-
-        jdialog.setPreferredSize(size);
-        jdialog.setMinimumSize(size);
-        scroll.setPreferredSize(size);
-        scroll.setMinimumSize(size);
-        // text.setPreferredSize(size);
-
-        jdialog.setLocationRelativeTo(frame);
-        jdialog.setVisible(true);
-
-        try {
-            textPane.setSelectionStart(0);
-            textPane.setSelectionEnd(0);
-        } catch (Exception ex) {
-        }
-
-    }
-
-    public static boolean hasBAR(Entity unit) {
-
-        for (int loc = 0; loc < unit.locations(); loc++) {
-            if (unit.hasBARArmor(loc)) {
-                return true;
-            }
-        }
-
-        return false;
-    }
-
-    public static int getLowestBARRating(Entity unit) {
-        int bar = 10;
-
-        for (int loc = 0; loc < unit.locations(); loc++) {
-            if (unit.getBARRating(loc) < bar) {
-                bar = unit.getBARRating(loc);
-            }
-        }
-        return bar;
-    }
-
-    public static String getArmorString(Mech mech, int loc) {
-        if (!mech.hasPatchworkArmor()) {
-            return "";
-        }
-        StringBuilder sb = new StringBuilder("");
-        switch (mech.getArmorType(loc)) {
-            case EquipmentType.T_ARMOR_REFLECTIVE:
-                sb.append("LR");
-                break;
-            case EquipmentType.T_ARMOR_HARDENED:
-                sb.append("HD");
-                break;
-            case EquipmentType.T_ARMOR_LIGHT_FERRO:
-                sb.append("LF");
-                break;
-            case EquipmentType.T_ARMOR_HEAVY_FERRO:
-                sb.append("HF");
-                break;
-            case EquipmentType.T_ARMOR_FERRO_FIBROUS:
-            case EquipmentType.T_ARMOR_FERRO_FIBROUS_PROTO:
-                sb.append("FF");
-                break;
-            case EquipmentType.T_ARMOR_STEALTH:
-                sb.append("SA");
-                break;
-            case EquipmentType.T_ARMOR_INDUSTRIAL:
-                sb.append("IN");
-                break;
-            case EquipmentType.T_ARMOR_COMMERCIAL:
-                sb.append("CO");
-                break;
-            case EquipmentType.T_ARMOR_FERRO_LAMELLOR:
-                sb.append("FL");
-                break;
-            case EquipmentType.T_ARMOR_REACTIVE:
-                sb.append("RE");
-                break;
-            default:
-                return "";
-        }
-        if (mech.hasBARArmor(loc)) {
-            sb.append(" B" + mech.getBARRating(loc));
-        }
-        return sb.toString();
-    }
-
-    public static boolean canUseAmmo(Entity unit, AmmoType atype) {
-        boolean match = false;
-        if ((unit instanceof BattleArmor)
-                && !atype.hasFlag(AmmoType.F_BATTLEARMOR)){
-            return false;
-        }
-        if (!(unit instanceof BattleArmor)
-                && atype.hasFlag(AmmoType.F_BATTLEARMOR)){
-            return false;
-        }
-
-        for (Mounted m : unit.getWeaponList()) {
-            if (m.getType() instanceof AmmoWeapon) {
-                WeaponType wtype = (WeaponType) m.getType();
-                if ((wtype.getAmmoType() == atype.getAmmoType())
-                        && (wtype.getRackSize() == atype.getRackSize())) {
-                    match = true;
-                }
-            }
-        }
-        return match;
-    }
-
-    public static int countUsedCriticals(Mech unit) {
-        int nCrits = 0;
-        for (int i = 0; i < unit.locations(); i++) {
-            for (int j = 0; j < unit.getNumberOfCriticals(i); j++) {
-                CriticalSlot cs = unit.getCritical(i, j);
-                if (null != cs) {
-                    nCrits++;
-                }
-            }
-        }
-        return nCrits + countUnallocatedCriticals(unit);
-    }
-
-    public static int countUnallocatedCriticals(Mech unit) {
-        int nCrits = 0;
-        int engineHeatSinkCount = UnitUtil.getCriticalFreeHeatSinks(unit,
-                unit.hasCompactHeatSinks());
-        for (Mounted mount : unit.getMisc()) {
-            if (UnitUtil.isHeatSink(mount)
-                    && (mount.getLocation() == Entity.LOC_NONE)) {
-                if (engineHeatSinkCount > 0) {
-                    engineHeatSinkCount--;
-                    continue;
-                }
-            }
-            if ((mount.getLocation() == Entity.LOC_NONE)) {
-                nCrits += UnitUtil.getCritsUsed(unit, mount.getType());
-            }
-        }
-        for (Mounted mount : unit.getWeaponList()) {
-            if (mount.getLocation() == Entity.LOC_NONE) {
-                nCrits += UnitUtil.getCritsUsed(unit, mount.getType());
-            }
-        }
-        for (Mounted mount : unit.getAmmo()) {
-            if ((mount.getLocation() == Entity.LOC_NONE)
-                    && ((mount.getUsableShotsLeft() > 1) || (((AmmoType) mount
-                            .getType()).getAmmoType() == AmmoType.T_COOLANT_POD))) {
-                nCrits += UnitUtil.getCritsUsed(unit, mount.getType());
-            }
-        }
-        return nCrits;
-    }
-
-    // gives total number of sinks, not just critical slots
-    public static int countActualHeatSinks(Mech unit) {
-        int sinks = 0;
-        for (Mounted mounted : unit.getMisc()) {
-            if (!UnitUtil.isHeatSink(mounted)) {
-                continue;
-            }
-            if (mounted.getType().hasFlag(MiscType.F_COMPACT_HEAT_SINK)) {
-                if (mounted.getType().hasFlag(MiscType.F_HEAT_SINK)) {
-                    sinks++;
-                } else if (mounted.getType().hasFlag(
-                        MiscType.F_DOUBLE_HEAT_SINK)) {
-                    sinks++;
-                    sinks++;
-                }
-            } else {
-                sinks++;
-            }
-        }
-        return sinks;
-    }
-
-    public static void checkEquipmentByTechLevel(Entity unit) {
-        Vector<Mounted> toRemove = new Vector<Mounted>();
-        for (Mounted m : unit.getEquipment()) {
-            EquipmentType etype = m.getType();
-            if (UnitUtil.isArmorOrStructure(etype)
-                    || UnitUtil.isHeatSink(etype) || UnitUtil.isJumpJet(etype)) {
-                continue;
-            }
-            if (etype.hasFlag(MiscType.F_TSM)
-                    || etype.hasFlag(MiscType.F_INDUSTRIAL_TSM)
-                    || etype.hasFlag(MiscType.F_MASC)) {
-                continue;
-            }
-            if (!UnitUtil.isLegal(unit, etype)) {
-                toRemove.add(m);
-            }
-        }
-        for (Mounted m : toRemove) {
-            UnitUtil.removeMounted(unit, m);
-        }
-        if (unit instanceof Infantry) {
-            Infantry pbi = (Infantry) unit;
-            if ((null != pbi.getPrimaryWeapon())
-                    && !UnitUtil.isLegal(unit, pbi.getPrimaryWeapon())) {
-                UnitUtil.replaceMainWeapon((Infantry) unit,
-                        (InfantryWeapon) EquipmentType
-                                .get("Infantry Auto Rifle"), false);
-            }
-            if ((null != pbi.getSecondaryWeapon())
-                    && !UnitUtil.isLegal(unit, pbi.getSecondaryWeapon())) {
-                UnitUtil.replaceMainWeapon((Infantry) unit, null, true);
-            }
-        }
-    }
-
-    public static void replaceMainWeapon(Infantry unit, InfantryWeapon weapon,
-            boolean secondary) {
-        Mounted existingInfantryMount = null;
-        for (Mounted m : unit.getWeaponList()) {
-            if ((m.getType() instanceof InfantryWeapon)
-                    && (m.getLocation() == Infantry.LOC_INFANTRY)) {
-                existingInfantryMount = m;
-                break;
-            }
-        }
-        if (null != existingInfantryMount) {
-            UnitUtil.removeMounted(unit, existingInfantryMount);
-        }
-        if (secondary) {
-            unit.setSecondaryWeapon(weapon);
-        } else {
-            unit.setPrimaryWeapon(weapon);
-        }
-        // if there is more than one secondary weapon per squad, then add that
-        // to the unit otherwise add the primary weapon (unless the secondary
-        // is TAG, in which case both are added.
-        if (unit.getSecondaryWeapon() != null && unit.getSecondaryWeapon().hasFlag(WeaponType.F_TAG)) {
-            try {
-                unit.addEquipment(unit.getPrimaryWeapon(),
-                        Infantry.LOC_INFANTRY);
-                unit.addEquipment(unit.getSecondaryWeapon(),
-                        Infantry.LOC_INFANTRY);
-            } catch (LocationFullException ex) {
-
-            }            
-        } else if ((unit.getSecondaryN() < 2) || (null == unit.getSecondaryWeapon())) {
-            try {
-                unit.addEquipment(unit.getPrimaryWeapon(),
-                        Infantry.LOC_INFANTRY);
-            } catch (LocationFullException ex) {
-
-            }
-        } else {
-            try {
-                unit.addEquipment(unit.getSecondaryWeapon(),
-                        Infantry.LOC_INFANTRY);
-            } catch (LocationFullException ex) {
-
-            }
-        }
-    }
-    
-    public static void replaceFieldGun(Infantry unit, WeaponType fieldGun, int num) {
-        List<Mounted> toRemove = unit.getEquipment().stream()
-                .filter(m -> m.getLocation() == Infantry.LOC_FIELD_GUNS)
-                .collect(Collectors.toList());
-        unit.getEquipment().removeAll(toRemove);
-        unit.getWeaponList().removeAll(toRemove);
-        unit.getAmmo().removeAll(toRemove);
-        final long munition;
-        if (fieldGun != null && num > 0) {
-            if (fieldGun.getAmmoType() == AmmoType.T_AC_LBX
-                    || fieldGun.getAmmoType() == AmmoType.T_AC_LBX_THB) {
-                munition = AmmoType.M_CLUSTER;
-            } else {
-                munition = AmmoType.M_STANDARD;
-            }
-            Optional<AmmoType> ammo = AmmoType.getMunitionsFor(fieldGun.getAmmoType()).stream()
-                    .filter(eq -> ((AmmoType)eq).getMunitionType() == munition
-                            && ((AmmoType)eq).getRackSize() == fieldGun.getRackSize())
-                    .findFirst();
-            if (!ammo.isPresent()) {
-                ammo = AmmoType.getMunitionsFor(fieldGun.getAmmoType())
-                        .stream().findFirst();
-            }
-            for (int i = 0; i < num; i++) {
-                try {
-                    unit.addEquipment(fieldGun, Infantry.LOC_FIELD_GUNS);
-                    if (ammo.isPresent()) {
-                        unit.addEquipment(ammo.get(), Infantry.LOC_FIELD_GUNS);
-                    } else {
-                        System.err.println("Could not find ammo for field gun " + fieldGun.getName());
-                    }
-                } catch (LocationFullException ex) {
-                    ex.printStackTrace();
-                }
-            }                
-        }
-    }
-
-    public static String trimInfantryWeaponNames(String wname) {
-        return wname.replace("Infantry ", "");
-    }
-
-    public static void resetInfantryArmor(Infantry unit) {
-        unit.setArmorEncumbering(false);
-        unit.setSpaceSuit(false);
-        unit.setDEST(false);
-        unit.setSneakCamo(false);
-        unit.setSneakECM(false);
-        unit.setSneakIR(false);
-        unit.setDamageDivisor(1.0);
-    }
-
-    public static void removeOmniArmActuators(Mech mech) {
-        if ((mech instanceof BipedMech) || (mech instanceof TripodMech)) {
-            boolean leftACGaussPPC = false;
-            boolean rightACGaussPPC = false;
-            for (Mounted weapon : mech.getWeaponList()) {
-                if ((weapon.getLocation() == Mech.LOC_LARM)
-                        && ((weapon.getType() instanceof ACWeapon)
-                                || (weapon.getType() instanceof GaussWeapon)
-                                || (weapon.getType() instanceof LBXACWeapon)
-                                || (weapon.getType() instanceof UACWeapon) || (weapon
-                                    .getType() instanceof PPCWeapon))) {
-                    leftACGaussPPC = true;
-                }
-                if ((weapon.getLocation() == Mech.LOC_RARM)
-                        && ((weapon.getType() instanceof ACWeapon)
-                                || (weapon.getType() instanceof GaussWeapon)
-                                || (weapon.getType() instanceof LBXACWeapon)
-                                || (weapon.getType() instanceof UACWeapon) || (weapon
-                                    .getType() instanceof PPCWeapon))) {
-                    rightACGaussPPC = true;
-                }
-            }
-            if (leftACGaussPPC) {
-                removeArm(mech, Mech.LOC_LARM);
-                UnitUtil.compactCriticals(mech, Mech.LOC_LARM);
-            }
-            if (rightACGaussPPC) {
-                removeArm(mech, Mech.LOC_RARM);
-                UnitUtil.compactCriticals(mech, Mech.LOC_RARM);
-            }
-        }
-
-    }
-
-    public static void removeHand(Mech mech, int location) {
-        if (mech.hasSystem(Mech.ACTUATOR_HAND, location)) {
-            mech.setCritical(location, 3, null);
-        }
-    }
-
-    public static void removeArm(Mech mech, int location) {
-        if (mech.hasSystem(Mech.ACTUATOR_LOWER_ARM, location)) {
-            mech.setCritical(location, 2, null);
-            // Only remove the next slot of it actually is a hand
-            if (mech.hasSystem(Mech.ACTUATOR_HAND, location)) {
-                removeHand(mech, location);
-            }
-        }
-
-    }
-
-    public static MMLogger getLogger() {
-        return MegaMekLab.getLogger();
-    }
-}
+/*
+ * MegaMekLab - Copyright (C) 2008
+ *
+ * Original author - jtighe (torren@users.sourceforge.net)
+ *
+ * This program is free software; you can redistribute it and/or modify it under
+ * the terms of the GNU General Public License as published by the Free Software
+ * Foundation; either version 2 of the License, or (at your option) any later
+ * version.
+ *
+ * This program is distributed in the hope that it will be useful, but WITHOUT
+ * ANY WARRANTY; without even the implied warranty of MERCHANTABILITY or FITNESS
+ * FOR A PARTICULAR PURPOSE. See the GNU General Public License for more
+ * details.
+ */
+
+package megameklab.com.util;
+
+import java.awt.Dimension;
+import java.awt.Font;
+import java.awt.Graphics2D;
+import java.io.File;
+import java.io.FileInputStream;
+import java.io.InputStream;
+import java.math.BigInteger;
+import java.text.DecimalFormat;
+import java.text.DecimalFormatSymbols;
+import java.util.ArrayList;
+import java.util.Arrays;
+import java.util.List;
+import java.util.Optional;
+import java.util.Vector;
+import java.util.concurrent.ConcurrentLinkedQueue;
+import java.util.stream.Collectors;
+
+import javax.swing.JDialog;
+import javax.swing.JEditorPane;
+import javax.swing.JFrame;
+import javax.swing.JOptionPane;
+import javax.swing.JScrollPane;
+import javax.swing.ScrollPaneConstants;
+import javax.swing.text.DefaultCaret;
+import javax.swing.text.html.HTMLEditorKit;
+
+import megamek.common.Aero;
+import megamek.common.AmmoType;
+import megamek.common.BattleArmor;
+import megamek.common.BipedMech;
+import megamek.common.CriticalSlot;
+import megamek.common.Entity;
+import megamek.common.EquipmentType;
+import megamek.common.ITechnology;
+import megamek.common.Infantry;
+import megamek.common.LandAirMech;
+import megamek.common.LocationFullException;
+import megamek.common.Mech;
+import megamek.common.MechView;
+import megamek.common.MiscType;
+import megamek.common.Mounted;
+import megamek.common.QuadMech;
+import megamek.common.Tank;
+import megamek.common.TechConstants;
+import megamek.common.TripodMech;
+import megamek.common.VTOL;
+import megamek.common.WeaponType;
+import megamek.common.logging.LogLevel;
+import megamek.common.logging.MMLogger;
+import megamek.common.verifier.EntityVerifier;
+import megamek.common.verifier.TestAero;
+import megamek.common.verifier.TestBattleArmor;
+import megamek.common.verifier.TestEntity;
+import megamek.common.verifier.TestInfantry;
+import megamek.common.verifier.TestMech;
+import megamek.common.verifier.TestSupportVehicle;
+import megamek.common.verifier.TestTank;
+import megamek.common.weapons.AmmoWeapon;
+import megamek.common.weapons.LegAttack;
+import megamek.common.weapons.StopSwarmAttack;
+import megamek.common.weapons.SwarmAttack;
+import megamek.common.weapons.SwarmWeaponAttack;
+import megamek.common.weapons.autocannons.ACWeapon;
+import megamek.common.weapons.autocannons.HVACWeapon;
+import megamek.common.weapons.autocannons.LBXACWeapon;
+import megamek.common.weapons.autocannons.UACWeapon;
+import megamek.common.weapons.battlearmor.CLBALBX;
+import megamek.common.weapons.battlearmor.CLBALightTAG;
+import megamek.common.weapons.battlearmor.ISBALightTAG;
+import megamek.common.weapons.defensivepods.BPodWeapon;
+import megamek.common.weapons.defensivepods.MPodWeapon;
+import megamek.common.weapons.flamers.VehicleFlamerWeapon;
+import megamek.common.weapons.gaussrifles.GaussWeapon;
+import megamek.common.weapons.gaussrifles.HAGWeapon;
+import megamek.common.weapons.infantry.InfantryRifleAutoRifleWeapon;
+import megamek.common.weapons.infantry.InfantryWeapon;
+import megamek.common.weapons.lasers.CLChemicalLaserWeapon;
+import megamek.common.weapons.lasers.EnergyWeapon;
+import megamek.common.weapons.lrms.LRMWeapon;
+import megamek.common.weapons.lrms.LRTWeapon;
+import megamek.common.weapons.lrms.StreakLRMWeapon;
+import megamek.common.weapons.mgs.MGWeapon;
+import megamek.common.weapons.missiles.MRMWeapon;
+import megamek.common.weapons.missiles.RLWeapon;
+import megamek.common.weapons.missiles.ThunderBoltWeapon;
+import megamek.common.weapons.other.CLAMS;
+import megamek.common.weapons.other.CLLaserAMS;
+import megamek.common.weapons.other.ISAMS;
+import megamek.common.weapons.other.ISAPDS;
+import megamek.common.weapons.other.ISC3M;
+import megamek.common.weapons.other.ISC3MBS;
+import megamek.common.weapons.other.ISLaserAMS;
+import megamek.common.weapons.ppc.CLPlasmaCannon;
+import megamek.common.weapons.ppc.ISPlasmaRifle;
+import megamek.common.weapons.ppc.PPCWeapon;
+import megamek.common.weapons.srms.SRMWeapon;
+import megamek.common.weapons.srms.SRTWeapon;
+import megamek.common.weapons.srms.StreakSRMWeapon;
+import megamek.common.weapons.tag.CLLightTAG;
+import megamek.common.weapons.tag.CLTAG;
+import megamek.common.weapons.tag.ISTAG;
+import megameklab.com.MegaMekLab;
+
+public class UnitUtil {
+
+    public static int TECH_INTRO = 0;
+    public static int TECH_STANDARD = 1;
+    public static int TECH_ADVANCED = 2;
+    public static int TECH_EXPERIMENTAL = 3;
+    public static int TECH_UNOFFICAL = 4;
+
+    private static Font euroFont = null;
+    private static Font euroBoldFont = null;
+
+    /**
+     * tells is EquipementType is an equipment that uses crits/mounted and is
+     * spread across multiple locations
+     *
+     * @param eq
+     * @return
+     */
+    public static boolean isFixedLocationSpreadEquipment(EquipmentType eq) {
+        return (eq instanceof MiscType)
+                && (eq.hasFlag(MiscType.F_JUMP_BOOSTER)
+                        || eq.hasFlag(MiscType.F_BA_MANIPULATOR)
+                        || eq.hasFlag(MiscType.F_PARTIAL_WING)
+                        || eq.hasFlag(MiscType.F_NULLSIG)
+                        || eq.hasFlag(MiscType.F_VOIDSIG)
+                        || eq.hasFlag(MiscType.F_ENVIRONMENTAL_SEALING)
+                        || eq.hasFlag(MiscType.F_TRACKS)
+                        || eq.hasFlag(MiscType.F_TALON)
+                        || (eq.hasFlag(MiscType.F_STEALTH) && eq
+                                .hasFlag(MiscType.F_MECH_EQUIPMENT))
+                        || eq.hasFlag(MiscType.F_CHAMELEON_SHIELD)
+                        || eq.hasFlag(MiscType.F_BLUE_SHIELD)
+                        || eq.hasFlag(MiscType.F_MAST_MOUNT)
+                        || eq.hasFlag(MiscType.F_SCM));
+    }
+
+    /**
+     * tells if the EquipmentType is a type of armor
+     *
+     * @param eq
+     * @return
+     */
+    public static boolean isArmor(EquipmentType eq) {
+        return Arrays.asList(EquipmentType.armorNames).contains(eq.getName());
+    }
+
+    /**
+     * tells if the EquipmentType is a type of armor
+     *
+     * @param eq
+     * @return
+     */
+    public static boolean isStructure(EquipmentType eq) {
+        for (String armor : EquipmentType.structureNames) {
+            if (eq.getName().equals(armor)) {
+                return true;
+            }
+        }
+
+        return false;
+    }
+
+    /**
+     * tells if EquipmentType is TSM or TargetComp
+     *
+     * @param eq
+     * @return
+     */
+    public static boolean isTSM(EquipmentType eq) {
+        return (eq instanceof MiscType)
+                && (eq.hasFlag(MiscType.F_TSM) || eq
+                        .hasFlag((MiscType.F_INDUSTRIAL_TSM)));
+    }
+
+    /**
+     * tells if EquipmentType is MASC
+     *
+     * @param eq
+     * @return
+     */
+    public static boolean isMASC(EquipmentType eq) {
+        return (eq instanceof MiscType)
+                && (eq.hasFlag(MiscType.F_MASC) && !eq
+                        .hasSubType(MiscType.S_SUPERCHARGER));
+    }
+
+    /**
+     * Returns the number of crits used by EquipmentType eq, 1 if armor or
+     * structure EquipmentType
+     *
+     * @param unit
+     * @param eq
+     * @return
+     */
+    public static int getCritsUsed(Entity unit, EquipmentType eq) {
+
+        boolean isMisc = eq instanceof MiscType;
+        double toReturn = eq.getCriticals(unit);
+
+        //if it's 0, we can return now (e.g. standard armor or IS, we don't
+        //want that to count as 1 later on
+        if (toReturn == 0) {
+            return 0;
+        }
+
+        if (isMisc
+                && eq.hasFlag(MiscType.F_PARTIAL_WING)
+                && TechConstants
+                        .isClan(eq.getTechLevel(unit.getTechLevelYear()))) {
+            toReturn = 3;
+        } else if (isMisc
+                && eq.hasFlag(MiscType.F_PARTIAL_WING)
+                && !TechConstants.isClan(eq.getTechLevel(unit
+                        .getTechLevelYear()))) {
+            toReturn = 4;
+        } else  if (isMisc
+                && (eq.hasFlag(MiscType.F_JUMP_BOOSTER)
+                        || eq.hasFlag(MiscType.F_TALON) || eq
+                            .hasFlag(MiscType.F_STEALTH))) {
+            toReturn = 2;
+        } else  if (UnitUtil.isFixedLocationSpreadEquipment(eq) || UnitUtil.isTSM(eq)
+                || UnitUtil.isArmorOrStructure(eq)) {
+            toReturn = 1;
+        }
+        if ((unit instanceof Mech) && ((Mech) unit).isSuperHeavy()) {
+            toReturn = Math.ceil(toReturn/2.0);
+        }
+        return (int)toReturn;
+    }
+
+    public static void removeMounted(Entity unit, Mounted mount) {
+        UnitUtil.removeCriticals(unit, mount);
+
+        // Some special checks for BA
+        if (unit instanceof BattleArmor){
+            // If we're removing a DWP and it has an attached weapon, we need
+            //  to detach the weapon
+            if (mount.getType().hasFlag(MiscType.F_DETACHABLE_WEAPON_PACK)
+                    && (mount.getLinked() != null)){
+                Mounted link = mount.getLinked();
+                link.setDWPMounted(false);
+                link.setLinked(null);
+                link.setLinkedBy(null);
+            }
+            // If we are removing a weapon that is mounted in an DWP, we need
+            //  to clear the mounted status of the DWP
+            if ((mount.getLinkedBy() != null)
+                    && mount.getLinkedBy().getType().hasFlag(
+                            MiscType.F_DETACHABLE_WEAPON_PACK)){
+                Mounted dwp = mount.getLinkedBy();
+                dwp.setLinked(null);
+                dwp.setLinkedBy(null);
+            }
+            // If we're removing an APM and it has an attached weapon, we need
+            //  to detach the weapon
+            if (mount.getType().hasFlag(MiscType.F_AP_MOUNT)
+                    && (mount.getLinked() != null)){
+                Mounted link = mount.getLinked();
+                link.setAPMMounted(false);
+                link.setLinked(null);
+                link.setLinkedBy(null);
+            }
+            // If we are removing a weapon that is mounted in an APM, we need
+            //  to clear the mounted status of the AP Mount
+            if ((mount.getLinkedBy() != null)
+                    && mount.getLinkedBy().getType().hasFlag(
+                            MiscType.F_AP_MOUNT)){
+                Mounted apm = mount.getLinkedBy();
+                apm.setLinked(null);
+                apm.setLinkedBy(null);
+            }
+        }
+        // Some special checks for Aeros
+        if (unit instanceof Aero) {
+            if (mount.getType() instanceof WeaponType) {
+                // Aeros have additional weapon lists that need to be cleared
+                ((Aero)unit).getTotalWeaponList().remove(mount);
+                ((Aero)unit).getWeaponBayList().remove(mount);
+                ((Aero)unit).getWeaponGroupList().remove(mount);
+            }
+        }
+        unit.getEquipment().remove(mount);
+        if (mount.getType() instanceof MiscType) {
+            unit.getMisc().remove(mount);
+        } else if (mount.getType() instanceof AmmoType) {
+            unit.getAmmo().remove(mount);
+        } else {
+            unit.getWeaponList().remove(mount);
+        }
+        // It's possible that the equipment we are removing was linked to
+        // something else, and so the linkedBy state may be set.  We should
+        // remove it.  Using getLinked could be unreliable, so we'll brute force
+        // it
+        // An example of this would be removing a linked Artemis IV FCS
+        for (Mounted m : unit.getEquipment()) {
+            if (mount.equals(m.getLinkedBy())) {
+                m.setLinkedBy(null);
+            }
+        }
+    }
+
+    /**
+     * Sets the corresponding critical slots to null for the Mounted object.
+     *
+     * @param unit
+     * @param eq
+     */
+    public static void removeCriticals(Entity unit, Mounted eq) {
+
+        if (eq.getLocation() == Entity.LOC_NONE) {
+            return;
+        }
+        for (int loc = 0; loc < unit.locations(); loc++) {
+            for (int slot = 0; slot < unit.getNumberOfCriticals(loc); slot++) {
+                CriticalSlot cs = unit.getCritical(loc, slot);
+                if ((cs != null)
+                        && (cs.getType() == CriticalSlot.TYPE_EQUIPMENT)) {
+                    if (cs.getMount().equals(eq)) {
+                        // If there are two pieces of equipment in this slot,
+                        // remove first one, and replace it with the second
+                        if (cs.getMount2() != null) {
+                            cs.setMount(cs.getMount2());
+                            cs.setMount2(null);
+                        } else { // If it's the only Mounted, clear the slot
+                            cs = null;
+                            unit.setCritical(loc, slot, cs);
+                        }
+                    } else if ((cs.getMount2() != null)
+                            && cs.getMount2().equals(eq)) {
+                        cs.setMount2(null);
+                    }
+                }
+            }
+        }
+    }
+    
+    public static void addMounted(Entity unit, Mounted mounted, int loc,
+            boolean rearMounted) throws LocationFullException {
+        unit.addEquipment(mounted, loc, rearMounted);
+        mounted.setOmniPodMounted(canPodMount(unit, mounted));
+    }
+
+    /**
+     * Tells if param EQ is a targetting computer.
+     *
+     * @param eq
+     *            Mounted that might be a targetting computer
+     * @return True if is a targetting computer false if not.
+     */
+    public static boolean isTargettingComputer(Mounted eq) {
+        if ((eq.getType() instanceof MiscType)
+                && eq.getType().hasFlag(MiscType.F_TARGCOMP)) {
+            return true;
+        }
+
+        return false;
+    }
+
+    /**
+     * Reset all the Crits and Mounts on the Unit.
+     *
+     * @param unit
+     */
+    public static void resetCriticalsAndMounts(Mech unit) {
+        for (int location = Mech.LOC_HEAD; location <= Mech.LOC_LLEG; location++) {
+            for (int slot = 0; slot < unit.getNumberOfCriticals(location); slot++) {
+                CriticalSlot cs = unit.getCritical(location, slot);
+
+                if ((cs != null)
+                        && (cs.getType() == CriticalSlot.TYPE_EQUIPMENT)) {
+                    cs = null;
+                    unit.setCritical(location, slot, cs);
+                }
+            }
+        }
+
+        for (Mounted mount : unit.getEquipment()) {
+            mount.setLocation(Entity.LOC_NONE, false);
+        }
+
+    }
+
+    /**
+     * Check to see if the unit is using Clan TC
+     *
+     * @param unit
+     * @return
+     */
+    public static boolean hasClanTC(Mech unit) {
+
+        for (Mounted mount : unit.getMisc()) {
+            if (mount.getType().hasFlag(MiscType.F_TARGCOMP)
+                    && TechConstants.isClan(mount.getType().getTechLevel(
+                            unit.getTechLevelYear()))) {
+                return true;
+            }
+        }
+        return false;
+    }
+
+    /**
+     * Updates TC Crits and Mounts based on weapons on a unit or if the TC has
+     * been removed.
+     *
+     * @param unit
+     */
+    public static Mounted updateTC(Entity unit, EquipmentType tc) {
+        UnitUtil.removeTC(unit);
+        return UnitUtil.createTCMounts(unit, tc);
+    }
+
+    /**
+     * Creates TC Mount.
+     *
+     * @param unit
+     */
+    public static Mounted createTCMounts(Entity unit, EquipmentType tc) {
+        Mounted mount = null;
+        try {
+            mount = unit.addEquipment(tc, Entity.LOC_NONE);
+        } catch (Exception ex) {
+        }
+        return mount;
+    }
+
+    /**
+     * Checks to see if unit can use the techlevel
+     *
+     * @param unit
+     * @param tech
+     * @return Boolean if the tech level is legal for the passed unit
+     */
+    public static boolean isLegal(Entity unit, ITechnology tech) {
+        if (unit.isMixedTech()) {
+            if (!tech.isAvailableIn(unit.getTechLevelYear())) {
+                return false;
+            }
+        } else {
+            if (tech.getTechBase() != ITechnology.TECH_BASE_ALL
+                    && unit.isClan() != tech.isClan()) {
+                return false;
+            }
+            if (!tech.isAvailableIn(unit.getTechLevelYear(), unit.isClan())) {
+                return false;
+            }
+        }
+        return TechConstants.convertFromNormalToSimple(tech.getTechLevel(unit.getTechLevelYear(),
+                unit.isClan())) <= TechConstants.convertFromNormalToSimple(unit.getTechLevel());
+    }
+
+    /**
+     * Checks if the unit has laser heatsinks.
+     *
+     * @param unit
+     * @return
+     */
+    public static boolean hasLaserHeatSinks(Mech unit) {
+
+        if (!unit.hasDoubleHeatSinks()) {
+            return false;
+        }
+
+        for (Mounted mounted : unit.getMisc()) {
+            if (mounted.getType().hasFlag(MiscType.F_LASER_HEAT_SINK)) {
+                return true;
+            }
+        }
+
+        return false;
+    }
+
+    /***
+     * Checks for Clan DHS
+     *
+     * @param unit
+     * @return
+     */
+    public static boolean hasClanDoubleHeatSinks(Mech unit) {
+
+        if (!unit.hasDoubleHeatSinks()) {
+            return false;
+        }
+
+        for (Mounted mounted : unit.getMisc()) {
+            if (mounted.getType().hasFlag(MiscType.F_LASER_HEAT_SINK)) {
+                return false;
+            }
+
+            if (mounted.getType().hasFlag(MiscType.F_DOUBLE_HEAT_SINK)) {
+                if (mounted.getType().getInternalName()
+                        .equals("CLDoubleHeatSink")) {
+                    return true;
+                }
+                return false;
+            }
+        }
+
+        return false;
+    }
+
+    /**
+     * checks if Mounted is a heat sink
+     *
+     * @param eq
+     * @return
+     */
+    public static boolean isHeatSink(Mounted eq) {
+        return ((eq.getType() != null) && isHeatSink(eq.getType()));
+    }
+
+    /**
+     * Checks if EquipmentType is a heat sink
+     *
+     * @param eq
+     * @return
+     */
+    public static boolean isHeatSink(EquipmentType eq) {
+        return isHeatSink(eq, false);
+    }
+
+    public static boolean isHeatSink(EquipmentType eq, boolean ignoreprototype) {
+        if ((eq instanceof MiscType)
+                && (eq.hasFlag(MiscType.F_HEAT_SINK)
+                        || eq.hasFlag(MiscType.F_LASER_HEAT_SINK)
+                        || eq.hasFlag(MiscType.F_DOUBLE_HEAT_SINK) || (eq
+                        .hasFlag(MiscType.F_IS_DOUBLE_HEAT_SINK_PROTOTYPE) && !ignoreprototype))) {
+            return true;
+        }
+
+        return false;
+    }
+
+    /**
+     * Checks if EquipmentType is a Mech Physical weapon
+     *
+     * @param eq
+     * @return
+     */
+    public static boolean isPhysicalWeapon(EquipmentType eq) {
+
+        if ((eq instanceof MiscType)
+                && ((eq.hasFlag(MiscType.F_CLUB)
+                        || eq.hasFlag(MiscType.F_HAND_WEAPON) || eq
+                            .hasFlag(MiscType.F_TALON)))) {
+            if (eq.hasFlag(MiscType.F_CLUB)
+                    && ((eq.hasSubType(MiscType.S_CLUB) || eq
+                            .hasSubType(MiscType.S_TREE_CLUB)))) {
+                return false;
+            }
+            return true;
+        }
+        return false;
+    }
+
+    /**
+     * Removes the specified number of heat sinks from the mek Heat sinks are
+     * removed first fwith LOC_NONE above the free crit limit then they are
+     * removed with a location, and lastly they are removed below the free crit
+     * limit
+     *
+     * @param unit
+     */
+    public static void removeHeatSinks(Mech unit, int number) {
+        final String METHOD_NAME = "removeHeatSinks(Mech, int)";
+        
+        Vector<Mounted> toRemove = new Vector<Mounted>();
+        int base = UnitUtil.getCriticalFreeHeatSinks(unit,
+                unit.hasCompactHeatSinks());
+        boolean splitCompact = false;
+        if (unit.hasCompactHeatSinks()) {
+            // first check to see if there is a single compact heat sink outside
+            // of
+            // the engine and remove this first if so
+            Mounted mount = UnitUtil.getSingleCompactHeatSink(unit);
+            if ((null != mount) && (number > 0)) {
+                UnitUtil.removeMounted(unit, mount);
+                number--;
+            }
+            // if number is now uneven, then note that we will need to split a
+            // compact
+            if ((number % 2) == 1) {
+                splitCompact = true;
+                number--;
+            }
+        }
+        Vector<Mounted> unassigned = new Vector<Mounted>();
+        Vector<Mounted> assigned = new Vector<Mounted>();
+        Vector<Mounted> free = new Vector<Mounted>();
+        for (Mounted m : unit.getMisc()) {
+            if (UnitUtil.isHeatSink(m)) {
+                if (m.getLocation() == Entity.LOC_NONE) {
+                    if (base > 0) {
+                        free.add(m);
+                        base--;
+                    } else {
+                        unassigned.add(m);
+                    }
+                } else {
+                    assigned.add(m);
+                }
+            }
+        }
+        toRemove.addAll(unassigned);
+        toRemove.addAll(assigned);
+        toRemove.addAll(free);
+        if (unit.hasCompactHeatSinks()) {
+            // need to do some number magic here. The unassigned and assigned
+            // slots
+            // should each contain two heat sinks, but if we dip into the free
+            // then we
+            // are looking at one heat sink.
+            int numberDouble = Math.min(number / 2, unassigned.size()
+                    + assigned.size());
+            int numberSingle = Math.max(0, number - (2 * numberDouble));
+            number = numberDouble + numberSingle;
+        }
+        number = Math.min(number, toRemove.size());
+        for (int i = 0; i < number; i++) {
+            Mounted eq = toRemove.get(i);
+            UnitUtil.removeMounted(unit, eq);
+        }
+        if (splitCompact) {
+            Mounted eq = toRemove.get(number);
+            int loc = eq.getLocation();
+            // remove singleCompact mount and replace with a double
+            UnitUtil.removeMounted(unit, eq);
+            if (!eq.getType().hasFlag(MiscType.F_HEAT_SINK)) {
+                try {
+                    UnitUtil.addMounted(unit,
+                            new Mounted(unit, EquipmentType
+                                    .get("IS1 Compact Heat Sink")), loc, false);
+                } catch (Exception ex) {
+                    getLogger().log(UnitUtil.class, METHOD_NAME, ex);
+                }
+            }
+
+        }
+    }
+
+    /**
+     * adds all heat sinks to the mech
+     *
+     * @param unit
+     * @param hsAmount
+     * @param hsType
+     */
+    public static void addHeatSinkMounts(Mech unit, int hsAmount, String hsType) {
+        final String METHOD_NAME = "addHeatSinkMounts(Mech, int, String)";
+
+        EquipmentType sinkType;
+        sinkType = EquipmentType.get(UnitUtil.getHeatSinkType(hsType,
+                unit.isClan()));
+        if (hsType.equals("Compact")) {
+            UnitUtil.addCompactHeatSinkMounts(unit, hsAmount);
+        } else {
+            for (; hsAmount > 0; hsAmount--) {
+                try {
+                    unit.addEquipment(new Mounted(unit, sinkType),
+                            Entity.LOC_NONE, false);
+                } catch (Exception ex) {
+                    getLogger().log(UnitUtil.class, METHOD_NAME, ex);
+                }
+            }
+        }
+    }
+
+    public static void addCompactHeatSinkMounts(Mech unit, int hsAmount) {
+        final String METHOD_NAME = "addCompactHeatSinkMounts(Mech, int)";
+        
+        // first we need to figure out how many single compacts we need to add
+        // for the engine, if any
+        int currentSinks = UnitUtil.countActualHeatSinks(unit);
+        int engineCompacts = Math.min(hsAmount,
+                UnitUtil.getCriticalFreeHeatSinks(unit, true));
+        int engineToAdd = Math.max(0, engineCompacts - currentSinks);
+        unit.addEngineSinks("IS1 Compact Heat Sink", engineToAdd);
+        int restHS = hsAmount - engineToAdd;
+        Mounted singleCompact = getSingleCompactHeatSink(unit);
+        if ((restHS % 2) == 1) {
+            if (null == singleCompact) {
+                try {
+                    unit.addEquipment(new Mounted(unit, EquipmentType
+                                    .get("IS1 Compact Heat Sink")),
+                            Entity.LOC_NONE, false);
+                } catch (Exception ex) {
+                    getLogger().log(UnitUtil.class, METHOD_NAME, ex);
+                }
+            } else {
+                int loc = singleCompact.getLocation();
+                // remove singleCompact mount and replace with a double
+                UnitUtil.removeMounted(unit, singleCompact);
+                try {
+                    addMounted(unit,
+                            new Mounted(unit, EquipmentType.get(UnitUtil
+                                    .getHeatSinkType("Compact", unit.isClan()))),
+                            loc, false);
+                } catch (Exception ex) {
+                    getLogger().log(UnitUtil.class, METHOD_NAME, ex);
+                }
+            }
+            restHS -= 1;
+        }
+        for (; restHS > 0; restHS -= 2) {
+            try {
+                unit.addEquipment(new Mounted(unit, EquipmentType.get(UnitUtil
+                                .getHeatSinkType("Compact", unit.isClan()))),
+                        Entity.LOC_NONE, false);
+            } catch (Exception ex) {
+                getLogger().log(UnitUtil.class, METHOD_NAME, ex);
+            }
+        }
+    }
+
+    /**
+     * get the single non-compact heat sink that is a non-engine sink, if it
+     * exits
+     *
+     * @param unit
+     */
+    public static Mounted getSingleCompactHeatSink(Mech unit) {
+        int base = UnitUtil.getCriticalFreeHeatSinks(unit, true);
+        for (Mounted m : unit.getMisc()) {
+            if (m.getType().hasFlag(MiscType.F_COMPACT_HEAT_SINK)
+                    && m.getType().hasFlag(MiscType.F_HEAT_SINK)) {
+                if (base <= 0) {
+                    return m;
+                } else {
+                    base--;
+                }
+            }
+        }
+        return null;
+    }
+
+    public static String getHeatSinkType(String type, boolean clan) {
+        String heatSinkType = "Heat Sink";
+
+        if (type.startsWith("(Clan)")) {
+            clan = true;
+            type = type.substring(7).trim();
+        } else if (type.startsWith("(IS)")) {
+            clan = false;
+            type = type.substring(4).trim();
+        }
+
+        if (clan) {
+            if (type.equals("Single")) {
+                heatSinkType = "Heat Sink";
+            } else if (type.equals("Double")) {
+                heatSinkType = "CLDoubleHeatSink";
+            } else {
+                heatSinkType = "Laser Heat Sink";
+            }
+        } else {
+            if (type.equals("Single")) {
+                heatSinkType = "Heat Sink";
+            } else if (type.equals("Double")) {
+                heatSinkType = "ISDoubleHeatSink";
+            } else {
+                heatSinkType = "IS2 Compact Heat Sinks";
+            }
+        }
+
+        return heatSinkType;
+    }
+
+    public static boolean hasSameHeatSinkType(Mech unit, String type) {
+        // this seems like a total hack, but at present we apparently have no
+        // good static integer codes for this on entity
+        String heatSinkType = UnitUtil.getHeatSinkType(type, unit.isClan());
+        for (Mounted mounted : unit.getMisc()) {
+            if (type.equals("Compact")
+                    && mounted.getType().hasFlag(MiscType.F_COMPACT_HEAT_SINK)) {
+                return true;
+            }
+            if (mounted.getType().hasFlag(MiscType.F_HEAT_SINK)
+                    || mounted.getType().hasFlag(MiscType.F_DOUBLE_HEAT_SINK)
+                    || mounted.getType().hasFlag(MiscType.F_LASER_HEAT_SINK)) {
+                return mounted.getType().getInternalName().equals(heatSinkType);
+            }
+        }
+        return false;
+    }
+
+    /**
+     * updates the heat sinks.
+     *
+     * @param unit
+     * @param hsAmount
+     * @param hsType
+     */
+    public static void updateHeatSinks(Mech unit, int hsAmount, String hsType) {
+        // if we have the same type of heat sink, then we should not remove the
+        // existing heat sinks
+        int currentSinks = UnitUtil.countActualHeatSinks(unit);
+        if (UnitUtil.hasSameHeatSinkType(unit, hsType)) {
+            if (hsAmount < currentSinks) {
+                UnitUtil.removeHeatSinks(unit, currentSinks - hsAmount);
+            } else if (hsAmount > currentSinks) {
+                UnitUtil.addHeatSinkMounts(unit, hsAmount - currentSinks,
+                        hsType);
+            }
+        } else {
+            UnitUtil.removeHeatSinks(unit, hsAmount);
+            UnitUtil.addHeatSinkMounts(unit, hsAmount, hsType);
+        }
+        unit.resetSinks();
+    }
+
+    /**
+     * This will cycle through the heat sinks and make sure that enough of them
+     * are set LOC_NONE based on the basechassisheat sinks
+     *
+     * @param unit
+     */
+    public static void updateAutoSinks(Mech unit, String hsType) {
+        int base = UnitUtil.getCriticalFreeHeatSinks(unit,
+                hsType.equals("Compact"));
+        Vector<Mounted> unassigned = new Vector<Mounted>();
+        Vector<Mounted> assigned = new Vector<Mounted>();
+        for (Mounted m : unit.getMisc()) {
+            if (UnitUtil.isHeatSink(m)) {
+                if (m.getLocation() == Entity.LOC_NONE) {
+                    unassigned.add(m);
+                } else {
+                    assigned.add(m);
+                }
+            }
+        }
+        int needed = base - unassigned.size();
+        if (needed <= 0) {
+            return;
+        }
+        for (Mounted m : assigned) {
+            if (needed <= 0) {
+                return;
+            }
+            UnitUtil.removeCriticals(unit, m);
+            m.setLocation(Entity.LOC_NONE);
+            needed--;
+        }
+        // There may be more crit-free heatsinks, but if the 'mech doesn't
+        // have that many heatsinks, the additional space is unused.
+    }
+
+    public static boolean isJumpJet(Mounted m) {
+        return m.getType().hasFlag(MiscType.F_JUMP_JET)
+                || m.getType().hasFlag(MiscType.F_JUMP_BOOSTER);
+    }
+
+    public static String getJumpJetType(int type, boolean clan) {
+        if (type == Mech.JUMP_IMPROVED) {
+            if (clan) {
+                return "CLImprovedJump Jet";
+            } else {
+                return "ISImprovedJump Jet";
+            }
+        } else if (type == Mech.JUMP_PROTOTYPE) {
+            return "ISPrototypeJumpJet";
+        } else if (type == Mech.JUMP_BOOSTER) {
+            return "Jump Booster";
+        } else if (type == Mech.JUMP_PROTOTYPE_IMPROVED) {
+            return "ISPrototypeImprovedJumpJet";
+        }
+        return "JumpJet";
+    }
+
+    /**
+     * Removes all jump jets from the mek
+     *
+     * @param unit
+     */
+    public static void removeJumpJets(Mech unit, int number) {
+        Vector<Mounted> toRemove = new Vector<Mounted>();
+        ArrayList<Mounted> misceq = unit.getMisc();
+        for (Mounted eq : misceq) {
+            if (UnitUtil.isJumpJet(eq)) {
+                toRemove.add(eq);
+                if (toRemove.size() >= number) {
+                    break;
+                }
+            }
+        }
+        for (Mounted eq : toRemove) {
+            UnitUtil.removeMounted(unit, eq);
+        }
+    }
+
+    /**
+     * updates the Jump Jets.
+     *
+     * @param unit
+     * @param jjAmount
+     * @param jjType
+     */
+    public static void updateJumpJets(Mech unit, int jjAmount, int jjType) {
+        final String METHOD_NAME = "updateJumpJets(Mech, int, int)";
+        
+        unit.setOriginalJumpMP(jjAmount);
+        int ctype = unit.getJumpType();
+        if (jjType == ctype) {
+            int currentJJ = (int)unit.getMisc().stream().filter(m -> m.getType()
+            		.hasFlag(MiscType.F_JUMP_JET))
+            		.count();
+            if (jjAmount < currentJJ) {
+                UnitUtil.removeJumpJets(unit, currentJJ - jjAmount);
+                return;
+            } else if (jjAmount > currentJJ) {
+                jjAmount = jjAmount - currentJJ;
+            } else {
+                return; // No change, get the fuck outta here!
+            }
+        } else {
+            UnitUtil.removeJumpJets(unit, unit.getJumpMP());
+        }
+        // if this is the same jump jet type, then only remove if too many
+        // and add if too low
+        if (jjType == Mech.JUMP_BOOSTER) {
+            UnitUtil.removeJumpJets(unit, unit.getJumpMP());
+            createSpreadMounts(
+                    unit,
+                    EquipmentType.get(UnitUtil.getJumpJetType(jjType,
+                            unit.isClan())));
+        } else {
+            while (jjAmount > 0) {
+                try {
+                    unit.addEquipment(
+                            new Mounted(unit, EquipmentType.get(UnitUtil
+                                    .getJumpJetType(jjType, unit.isClan()))),
+                            Entity.LOC_NONE, false);
+                } catch (Exception ex) {
+                    getLogger().log(UnitUtil.class, METHOD_NAME, ex);
+                }
+                jjAmount--;
+            }
+        }
+    }
+
+    /**
+     * Removes all enhancements (TSM and MASC) from the mek
+     *
+     * @param unit
+     */
+    public static void removeEnhancements(Mech unit) {
+        ConcurrentLinkedQueue<Mounted> equipmentList = new ConcurrentLinkedQueue<Mounted>(
+                unit.getMisc());
+        for (Mounted eq : equipmentList) {
+            if (UnitUtil.isTSM(eq.getType()) || UnitUtil.isMASC(eq.getType())) {
+                UnitUtil.removeCriticals(unit, eq);
+            }
+        }
+        for (Mounted eq : equipmentList) {
+            if (UnitUtil.isTSM(eq.getType()) || UnitUtil.isMASC(eq.getType())) {
+                unit.getMisc().remove(eq);
+                unit.getEquipment().remove(eq);
+            }
+        }
+    }
+
+    public static void updateEnhancements(Mech unit, boolean hasMASC,
+            boolean hasTSM) {
+        UnitUtil.removeEnhancements(unit);
+        if (hasTSM) {
+            if (unit.isIndustrial()) {
+                UnitUtil.createSpreadMounts(unit,
+                        EquipmentType.get("Industrial TSM"));
+            } else {
+                UnitUtil.createSpreadMounts(unit, EquipmentType.get("TSM"));
+            }
+        }
+        if (hasMASC) {
+            Mounted mount = new Mounted(unit, EquipmentType.get("ISMASC"));
+            if (unit.isClan()) {
+                mount = new Mounted(unit, EquipmentType.get("CLMASC"));
+            }
+            try {
+                unit.addEquipment(mount, Entity.LOC_NONE, false);
+            } catch (LocationFullException lfe) {
+                // this can't happen, we add to Entity.LOC_NONE
+            }
+        }
+    }
+
+    public static boolean isPrintableEquipment(EquipmentType eq) {
+        return UnitUtil.isPrintableEquipment(eq, false);
+    }
+
+    /**
+     * simple method to let us know if eq should be printed on the weapons and
+     * equipment section of the Record sheet.
+     *
+     * @param eq
+     * @return
+     */
+    public static boolean isPrintableEquipment(EquipmentType eq, boolean isMech) {
+
+        if (UnitUtil.isArmorOrStructure(eq)) {
+            return false;
+        }
+
+        if (UnitUtil.isFixedLocationSpreadEquipment(eq)
+                && !(eq instanceof MiscType) && eq.hasFlag(MiscType.F_TALON)) {
+            return false;
+        }
+
+        if (UnitUtil.isJumpJet(eq) && isMech) {
+            return false;
+        }
+        if (!eq.isHittable() && isMech) {
+            return false;
+        }
+
+        if ((eq instanceof MiscType)
+                && (eq.hasFlag(MiscType.F_CASE)
+                        || eq.hasFlag(MiscType.F_ARTEMIS)
+                        || eq.hasFlag(MiscType.F_ARTEMIS_V)
+                        || eq.hasFlag(MiscType.F_APOLLO)
+                        || (eq.hasFlag(MiscType.F_MASC) && !eq
+                                .hasSubType(MiscType.S_JETBOOSTER))
+                        || eq.hasFlag(MiscType.F_HARJEL)
+                        || eq.hasFlag(MiscType.F_MASS)
+                        || eq.hasFlag(MiscType.F_CHASSIS_MODIFICATION)
+                        || eq.hasFlag(MiscType.F_MASH_EXTRA)
+                        || eq.hasFlag(MiscType.F_DRONE_EXTRA) || eq
+                            .hasFlag(MiscType.F_SPONSON_TURRET))) {
+            return false;
+        }
+
+        if (UnitUtil.isHeatSink(eq)) {
+            return false;
+        }
+
+        return true;
+
+    }
+
+    /**
+     * simple method to let us know if eq should be printed on the weapons and
+     * equipment section of the Record sheet.
+     *
+     * @param eq
+     * @return
+     */
+    public static boolean isPrintableBAEquipment(EquipmentType eq) {
+
+        if (UnitUtil.isArmorOrStructure(eq)) {
+            return false;
+        }
+
+        if (UnitUtil.isJumpJet(eq)) {
+            return false;
+        }
+
+        if ((eq instanceof MiscType)
+                && ((eq.hasFlag(MiscType.F_AP_MOUNT) && !eq.hasFlag(MiscType.F_BA_MANIPULATOR))
+                        || eq.hasFlag(MiscType.F_FIRE_RESISTANT)
+                        || eq.hasFlag(MiscType.F_STEALTH)
+                        || eq.hasFlag(MiscType.F_ARTEMIS)
+                        || eq.hasFlag(MiscType.F_ARTEMIS_V)
+                        || eq.hasFlag(MiscType.F_APOLLO)
+                        || eq.hasFlag(MiscType.F_HARJEL)
+                        || eq.hasFlag(MiscType.F_MASS)
+                        || eq.hasFlag(MiscType.F_DETACHABLE_WEAPON_PACK))) {
+            return false;
+        }
+
+        if (UnitUtil.isHeatSink(eq)) {
+            return false;
+        }
+
+        if ((eq instanceof LegAttack) || (eq instanceof SwarmAttack)
+                || (eq instanceof StopSwarmAttack)
+                || (eq instanceof InfantryRifleAutoRifleWeapon)
+                || (eq instanceof SwarmWeaponAttack)) {
+            return false;
+        }
+
+        return true;
+    }
+
+    public static boolean isBAMultiMount(EquipmentType equip) {
+        if ((equip instanceof WeaponType)
+                && (equip.hasFlag(WeaponType.F_TASER)
+                        || (((WeaponType)equip).getAmmoType()
+                            == AmmoType.T_NARC))){
+            return true;
+        }
+        return false;
+    }
+
+    /**
+     * Changes the location for a Mounted instance.  Note: for BattleArmor, this
+     * effects which suit the equipment is placed on (as that is what
+     * Mounted.location means for BA), but not where on the suit
+     * it's located (ie, BAMountLocation isn't affected).  BattleArmor should
+     * change this outside of this method.
+     *
+     * @param unit
+     * @param eq
+     * @param location
+     * @param secondaryLocation
+     * @param rear
+     */
+    public static void changeMountStatus(Entity unit, Mounted eq, int location,
+            int secondaryLocation, boolean rear) {
+        eq.setLocation(location, rear);
+        eq.setSecondLocation(secondaryLocation, rear);
+        eq.setSplit(secondaryLocation > -1);
+    }
+    
+    /**
+     * Checks whether the equipment is eligible for pod mounting in an omni unit, either because the
+     * equipment itself can never be pod-mounted (such as armor, structure, or myomer enhancements),
+     * or the number of fixed heat sinks have not been assigned locations.
+     * 
+     * @param unit
+     * @param eq
+     * @return
+     */
+    public static boolean canPodMount(Entity unit, Mounted eq) {
+        if (!unit.isOmni() || eq.getType().isOmniFixedOnly()) {
+            return false;
+        }
+        
+        if (eq.getType() instanceof MiscType && unit instanceof Mech
+                && (eq.getType().hasFlag(MiscType.F_HEAT_SINK)
+                        || eq.getType().hasFlag(MiscType.F_DOUBLE_HEAT_SINK)
+                        || eq.getType().hasFlag(MiscType.F_IS_DOUBLE_HEAT_SINK_PROTOTYPE))
+                && unit.hasEngine()) {
+            int needed = Math.max(0, unit.getEngine().getWeightFreeEngineHeatSinks() -
+                    UnitUtil.getCriticalFreeHeatSinks(unit, ((Mech)unit).hasCompactHeatSinks()));
+            long fixed = unit.getMisc().stream().filter(m -> 
+            (m.getType().hasFlag(MiscType.F_HEAT_SINK)
+                    || m.getType().hasFlag(MiscType.F_DOUBLE_HEAT_SINK)
+                    || m.getType().hasFlag(MiscType.F_IS_DOUBLE_HEAT_SINK_PROTOTYPE))
+            && m.getLocation() != Entity.LOC_NONE && !m.isOmniPodMounted()).count();
+            //Do not count this heat among the fixed, since we are checking whether we can change it to pod-mounted
+            if (eq.getLocation() != Entity.LOC_NONE && !eq.isOmniPodMounted()) {
+                fixed--;
+            }
+            return fixed >= needed;
+        }
+        return true;
+    }
+    
+    /**
+     * Removes all pod-mounted equipment from an omni unit
+     * @param unit
+     */
+    public static void resetBaseChassis(Entity unit) {
+        if (!unit.isOmni()) {
+            return;
+        }
+        List<Mounted> pods = unit.getEquipment().stream()
+                .filter(Mounted::isOmniPodMounted)
+                .collect(Collectors.toList());
+        for (Mounted m : pods) {
+            UnitUtil.removeMounted(unit, m);
+            if (m.getType() instanceof MiscType
+                    && m.getType().hasFlag(MiscType.F_JUMP_JET)) {
+                unit.setOriginalJumpMP(unit.getOriginalJumpMP() - 1);
+            }
+        }
+    }
+
+    public static boolean hasTargComp(Entity unit) {
+
+        for (Mounted mount : unit.getEquipment()) {
+            if ((mount.getType() instanceof MiscType)
+                    && mount.getType().hasFlag(MiscType.F_TARGCOMP)) {
+                return true;
+            }
+        }
+
+        return false;
+    }
+
+    public static Mounted getTargComp(Entity unit) {
+        for (Mounted misc : unit.getMisc()) {
+            if (misc.getType().hasFlag(MiscType.F_TARGCOMP)) {
+                return misc;
+            }
+        }
+        return null;
+    }
+
+    public static int[] getHighestContinuousNumberOfCritsArray(Mech unit) {
+        int[] critSpaces = new int[] { 0, 0, 0, 0, 0, 0, 0, 0 };
+
+        for (int loc = 0; loc <= Mech.LOC_LLEG; loc++) {
+            critSpaces[loc] = UnitUtil.getHighestContinuousNumberOfCrits(unit,
+                    loc);
+        }
+
+        return critSpaces;
+    }
+
+
+    /**
+     * This method will return the number of contiguous criticals in the given
+     * location, starting at the given critical slot
+     *
+     * @param unit          Unit to check critical slots on
+     * @param location      The location on the unit to check slots on
+     * @param startingSlot  The critical slot to start at
+     * @return
+     */
+    public static int getContiguousNumberOfCrits(Entity unit, int location,
+            int startingSlot){
+
+        int numCritSlots = unit.getNumberOfCriticals(location);
+        int contiguousCrits = 0;
+
+        for (int slot = startingSlot; slot < numCritSlots; slot++) {
+            if (unit.getCritical(location, slot) == null) {
+                contiguousCrits++;
+            } else {
+               break;
+            }
+        }
+        return contiguousCrits;
+    }
+
+
+    public static int getHighestContinuousNumberOfCrits(Entity unit,
+            int location) {
+        int highestNumberOfCrits = 0;
+        int currentCritCount = 0;
+
+        // Handle locations without crits
+        if ((location == Entity.LOC_DESTROYED)
+                || (location == Entity.LOC_NONE)) {
+            return 0;
+        }
+
+        for (int slot = 0; slot < unit.getNumberOfCriticals(location); slot++) {
+            if (unit.getCritical(location, slot) == null) {
+                currentCritCount++;
+            } else {
+                currentCritCount = 0;
+            }
+            highestNumberOfCrits = Math.max(currentCritCount,
+                    highestNumberOfCrits);
+        }
+
+        return highestNumberOfCrits;
+    }
+
+    public static double getUnallocatedAmmoTonnage(Entity unit) {
+        double tonnage = 0;
+
+        for (Mounted mount : unit.getAmmo()) {
+            int ammoType = ((AmmoType)mount.getType()).getAmmoType();
+            // don't add ammo with just one shot, that's OS ammo
+            //  Unless it's a single shot ammo type, like Cruise Missiles
+            if ((mount.getLocation() == Entity.LOC_NONE)
+                    && ((mount.getUsableShotsLeft() > 1)
+                            || (ammoType == AmmoType.T_CRUISE_MISSILE)
+                            || (ammoType == AmmoType.T_COOLANT_POD))) {
+                tonnage += mount.getType().getTonnage(unit);
+            }
+        }
+
+        return tonnage;
+    }
+
+    public static int getMaximumArmorPoints(Entity unit) {
+        int points = 0;
+        if (unit instanceof Mech) {
+            int headPoints = 3;
+            if (((Mech)unit).isSuperHeavy()) {
+                headPoints = 4;
+            }
+            points = (unit.getTotalInternal() * 2) + headPoints;
+        } else if (unit instanceof Tank) {
+            points = (int) Math.floor((unit.getWeight() * 3.5) + 40);
+        } else if (unit instanceof BattleArmor) {
+            points = (unit.getWeightClass() * 4) + 2;
+        }
+        return points;
+    }
+
+    public static int getMaximumArmorPoints(Entity unit, int loc) {
+        if ((unit instanceof Mech) && (loc == Mech.LOC_HEAD)) {
+            if (((Mech) unit).isSuperHeavy()) {
+                return 12;
+            } else {
+                return 9;
+            }
+        } else if (unit instanceof Mech) {
+            return unit.getInternal(loc) * 2;
+        } else if (unit instanceof Tank) {
+            return (int) Math.floor((unit.getWeight() * 3.5) + 40);
+        } else {
+            return 0;
+        }
+    }
+
+    public static double getMaximumArmorTonnage(Entity unit) {
+
+        double armorPerTon = 16.0 * EquipmentType.getArmorPointMultiplier(
+                unit.getArmorType(1), unit.getArmorTechLevel(1));
+        double armorWeight = 0;
+
+        if (unit.getArmorType(1) == EquipmentType.T_ARMOR_HARDENED) {
+            armorPerTon = 8.0;
+        }
+        if (unit instanceof Mech) {
+            double points = (unit.getTotalInternal() * 2);
+            // Add in extra armor points for head
+            if (((Mech) unit).isSuperHeavy()) {
+                points += 4;
+            } else {
+                points += 3;
+            }
+            armorWeight = points / armorPerTon;
+            armorWeight = Math.ceil(armorWeight * 2.0) / 2.0;
+        } else if (unit instanceof Tank) {
+            double points = Math.floor((unit.getWeight() * 3.5) + 40);
+            armorWeight = points / armorPerTon;
+            armorWeight = Math.ceil(armorWeight * 2.0) / 2.0;
+        } else if (unit instanceof BattleArmor) {
+            armorWeight = (unit.getWeightClass() * 4) + 2;
+        }
+        if (unit instanceof Aero){
+            double points =
+                    TestAero.maxArmorPoints(unit, unit.getWeight());
+            armorWeight = points / armorPerTon;
+        }
+        return armorWeight;
+    }
+
+    /**
+     * NOTE: only use for non-patchwork armor
+     *
+     * @param unit
+     * @param armorTons
+     * @return
+     */
+    public static int getArmorPoints(Entity unit, double armorTons) {
+        double armorPerTon = 16.0 * EquipmentType.getArmorPointMultiplier(
+                unit.getArmorType(1), unit.getArmorTechLevel(1));
+        if (unit.getArmorType(1) == EquipmentType.T_ARMOR_HARDENED) {
+            armorPerTon = 8.0;
+        }
+        return Math.min((int) Math.floor(armorPerTon * armorTons),
+                UnitUtil.getMaximumArmorPoints(unit));
+    }
+
+    /**
+     * NOTE: only use for non-patchwork armor
+     *
+     * @param unit
+     * @param armorTons
+     * @return
+     */
+    public static int getArmorPoints(Entity unit, int loc, double armorTons) {
+        double armorPerTon = 16.0 * EquipmentType.getArmorPointMultiplier(
+                unit.getArmorType(loc), unit.getArmorTechLevel(loc));
+        if (unit.getArmorType(loc) == EquipmentType.T_ARMOR_HARDENED) {
+            armorPerTon = 8.0;
+        }
+        return Math.min((int) Math.floor(armorPerTon * armorTons),
+                UnitUtil.getMaximumArmorPoints(unit, loc));
+    }
+
+    public static void compactCriticals(Entity unit) {
+        for (int loc = 0; loc < unit.locations(); loc++) {
+            if (unit instanceof Mech) {
+                UnitUtil.compactCriticals((Mech) unit, loc);
+            } else {
+                UnitUtil.compactCriticals(unit, loc);
+            }
+        }
+    }
+
+    public static void compactCriticals(Entity unit, int loc) {
+        int firstEmpty = -1;
+        for (int slot = 0; slot < unit.getNumberOfCriticals(loc); slot++) {
+            CriticalSlot cs = unit.getCritical(loc, slot);
+
+            if ((cs == null) && (firstEmpty == -1)) {
+                firstEmpty = slot;
+            }
+            if ((firstEmpty != -1) && (cs != null)) {
+                // move this to the first empty slot
+                unit.setCritical(loc, firstEmpty, cs);
+                // mark the old slot empty
+                unit.setCritical(loc, slot, null);
+                // restart just after the moved slot's new location
+                slot = firstEmpty;
+                firstEmpty = -1;
+            }
+        }
+    }
+
+    public static void compactCriticals(Mech unit) {
+        for (int loc = 0; loc < unit.locations(); loc++) {
+            UnitUtil.compactCriticals(unit, loc);
+        }
+    }
+
+    private static void compactCriticals(Mech mech, int loc) {
+        if (loc == Mech.LOC_HEAD) {
+            // This location has an empty slot inbetween systems crits
+            // which will mess up parsing if compacted.
+            return;
+        }
+        int firstEmpty = -1;
+        for (int slot = 0; slot < mech.getNumberOfCriticals(loc); slot++) {
+            CriticalSlot cs = mech.getCritical(loc, slot);
+
+            if ((cs == null) && (firstEmpty == -1)) {
+                firstEmpty = slot;
+            }
+            if ((firstEmpty != -1) && (cs != null)) {
+                // move this to the first empty slot
+                mech.setCritical(loc, firstEmpty, cs);
+                // mark the old slot empty
+                mech.setCritical(loc, slot, null);
+                // restart just after the moved slot's new location
+                slot = firstEmpty;
+                firstEmpty = -1;
+            }
+        }
+    }
+
+    public static boolean isAMS(WeaponType weapon) {
+        return weapon.hasFlag(WeaponType.F_AMS);
+    }
+
+    public static boolean hasSwitchableAmmo(WeaponType weapon) {
+
+        if (weapon instanceof StreakLRMWeapon) {
+            return false;
+        }
+        if (weapon instanceof StreakSRMWeapon) {
+            return false;
+        }
+        if (weapon instanceof EnergyWeapon) {
+            return false;
+        }
+
+        if (weapon instanceof GaussWeapon) {
+            return false;
+        }
+
+        if (weapon instanceof UACWeapon) {
+            return false;
+        }
+
+        if (weapon instanceof HVACWeapon) {
+            return false;
+        }
+
+        if (weapon instanceof HAGWeapon) {
+            return false;
+        }
+
+        if (weapon instanceof MGWeapon) {
+            return false;
+        }
+
+        if (UnitUtil.isAMS(weapon)) {
+            return false;
+        }
+
+        if (weapon instanceof ThunderBoltWeapon) {
+            return false;
+        }
+
+        if (weapon instanceof CLChemicalLaserWeapon) {
+            return false;
+        }
+
+        if (weapon instanceof MPodWeapon) {
+            return false;
+        }
+
+        if (weapon instanceof BPodWeapon) {
+            return false;
+        }
+
+        if (weapon instanceof ISPlasmaRifle) {
+            return false;
+        }
+
+        if (weapon instanceof CLPlasmaCannon) {
+            return false;
+        }
+        if (weapon instanceof VehicleFlamerWeapon) {
+            return false;
+        }
+        if (!(weapon instanceof AmmoWeapon)) {
+            return false;
+        }
+        if (weapon instanceof CLBALBX) {
+            return false;
+        }
+        return true;
+    }
+
+    /**
+     * Expands crits that are a single mount by have multiple spreadable crits
+     * Such as TSM, Endo Steel, Reactive armor.
+     *
+     * @param unit
+     */
+    public static void expandUnitMounts(Mech unit) {
+        for (int location = 0; location <= Mech.LOC_LLEG; location++) {
+            for (int slot = 0; slot < unit.getNumberOfCriticals(location); slot++) {
+                CriticalSlot cs = unit.getCritical(location, slot);
+                if ((cs == null) || (cs.getType() == CriticalSlot.TYPE_SYSTEM)) {
+                    continue;
+                }
+                Mounted mount = cs.getMount();
+
+                if (!UnitUtil.isFixedLocationSpreadEquipment(mount.getType())
+                        && (UnitUtil.isTSM(mount.getType()) || UnitUtil
+                                .isArmorOrStructure(mount.getType()))) {
+                    Mounted newMount = new Mounted(unit, mount.getType());
+                    newMount.setLocation(location, mount.isRearMounted());
+                    newMount.setArmored(mount.isArmored());
+                    cs.setMount(newMount);
+                    cs.setArmored(mount.isArmored());
+                    unit.getEquipment().remove(mount);
+                    unit.getMisc().remove(mount);
+                    unit.getEquipment().add(newMount);
+                    unit.getMisc().add(newMount);
+                }
+            }
+        }
+    }
+
+    /**
+     * create a Mounted and corresponding CriticalSlots for the passed in
+     * <code>EquipmentType</code> on the passed in <code>Mech</code>
+     *
+     * @param unit
+     * @param equip
+     * @return
+     */
+    public static Mounted createSpreadMounts(Mech unit, EquipmentType equip) {
+        final String METHOD_NAME = "createSpreadMounts(Mech, EquipmentType)";
+        
+        // how many non-spreadable contiguous blocks of crits?
+        int blocks = 0;
+        boolean isMisc = equip instanceof MiscType;
+
+        blocks = equip.getCriticals(unit);
+
+        List<Integer> locations = new ArrayList<Integer>();
+
+        if (isMisc) {
+            if ((equip.hasFlag(MiscType.F_INDUSTRIAL_TSM) || equip
+                    .hasFlag(MiscType.F_TSM))) {
+                // all crits user placeable
+                for (int i = 0; i < equip.getCriticals(unit); i++) {
+                    locations.add(Entity.LOC_NONE);
+                }
+            } else if (equip.hasFlag(MiscType.F_ENVIRONMENTAL_SEALING)) {
+                // 1 crit in each location
+                for (int i = 0; i < unit.locations(); i++) {
+                    locations.add(i);
+                }
+            } else if (equip.hasFlag(MiscType.F_STEALTH)) {
+                // 2 in arms, legs, side torsos
+                locations.add(Mech.LOC_LLEG);
+                locations.add(Mech.LOC_RLEG);
+                locations.add(Mech.LOC_LARM);
+                locations.add(Mech.LOC_RARM);
+                locations.add(Mech.LOC_LT);
+                locations.add(Mech.LOC_RT);
+                blocks = 6;
+                // Need to account for the center leg
+                if (unit instanceof TripodMech){
+                    locations.add(Mech.LOC_CLEG);
+                    blocks++;
+                }
+            } else if (equip.hasFlag(MiscType.F_SCM)) {
+                // 1 in arms, legs, side torsos
+                locations.add(Mech.LOC_LLEG);
+                locations.add(Mech.LOC_RLEG);
+                locations.add(Mech.LOC_LARM);
+                locations.add(Mech.LOC_RARM);
+                locations.add(Mech.LOC_LT);
+                locations.add(Mech.LOC_RT);
+                blocks = 6;
+            } else if ((equip.hasFlag(MiscType.F_TRACKS)
+                    || equip.hasFlag(MiscType.F_TALON) || equip
+                        .hasFlag(MiscType.F_JUMP_BOOSTER))) {
+                // 1 block in each leg
+                locations.add(Mech.LOC_LLEG);
+                locations.add(Mech.LOC_RLEG);
+                if (unit instanceof QuadMech) {
+                    locations.add(Mech.LOC_LARM);
+                    locations.add(Mech.LOC_RARM);
+                }
+                blocks = (unit instanceof BipedMech ? 2 : 4);
+                // Need to account for the center leg
+                if (unit instanceof TripodMech){
+                    locations.add(Mech.LOC_CLEG);
+                    blocks = 3;
+                }
+            } else if (equip.hasFlag(MiscType.F_PARTIAL_WING)) {
+                // one block in each side torso
+                locations.add(Mech.LOC_LT);
+                locations.add(Mech.LOC_RT);
+                blocks = 2;
+            } else if ((equip.hasFlag(MiscType.F_VOIDSIG)
+                    || equip.hasFlag(MiscType.F_NULLSIG) || equip
+                        .hasFlag(MiscType.F_BLUE_SHIELD))) {
+                // Need to account for the center leg
+                if (unit instanceof TripodMech){
+                    blocks++;
+                }
+                // 1 crit in each location, except the head
+                for (int i = Mech.LOC_CT; i < unit.locations(); i++) {
+                    locations.add(i);
+                }
+            } else if (equip.hasFlag(MiscType.F_CHAMELEON_SHIELD)) {
+                // Need to account for the center leg
+                if (unit instanceof TripodMech){
+                    blocks++;
+                }
+                // 1 crit in each location except head and CT
+                for (int i = Mech.LOC_RT; i < unit.locations(); i++) {
+                    locations.add(i);
+                }
+            }
+        }
+
+        boolean firstBlock = true;
+        Mounted mount = new Mounted(unit, equip);
+        for (; blocks > 0; blocks--) {
+            // how many crits per block?
+            int crits = UnitUtil.getCritsUsed(unit, equip);
+            for (int i = 0; i < crits; i++) {
+                try {
+                    if (firstBlock || (locations.get(0) == Entity.LOC_NONE)) {
+                        // create only one mount per equipment, for BV and stuff
+                        addMounted(unit, mount, locations.get(0), false);
+                        if (firstBlock) {
+                            firstBlock = false;
+                        }
+                        if (locations.get(0) == Entity.LOC_NONE) {
+                            // only user-placable spread stuff gets location
+                            // none
+                            // for those, we need to create a mount for each
+                            // crit,
+                            // otherwise we can't correctly let the user place
+                            // them
+                            // luckily, that only affects TSM, so BV works out
+                            // correctly
+                            mount = new Mounted(unit, equip);
+                        }
+                    } else {
+                        CriticalSlot cs = new CriticalSlot(mount);
+                        if (!unit.addCritical(locations.get(0), cs)) {
+                            UnitUtil.removeCriticals(unit, mount);
+                            JOptionPane.showMessageDialog(
+                                    null,
+                                    "No room for equipment",
+                                    mount.getName()
+                                            + " does not fit into "
+                                            + unit.getLocationName(locations
+                                                    .get(0)),
+                                    JOptionPane.INFORMATION_MESSAGE);
+                            unit.getMisc().remove(mount);
+                            unit.getEquipment().remove(mount);
+                            return null;
+                        }
+                    }
+                } catch (LocationFullException lfe) {
+                    getLogger().log(UnitUtil.class, METHOD_NAME, lfe);
+                    JOptionPane.showMessageDialog(
+                            null,
+                            lfe.getMessage(),
+                            mount.getName() + " does not fit into "
+                                    + unit.getLocationName(locations.get(0)),
+                            JOptionPane.INFORMATION_MESSAGE);
+                    unit.getMisc().remove(mount);
+                    unit.getEquipment().remove(mount);
+                    return null;
+                }
+            }
+            locations.remove(0);
+        }
+        return mount;
+    }
+
+    public static void loadFonts() {
+        final String METHOD_NAME = "loadFonts()";
+
+        if ((euroFont != null) && (euroBoldFont != null)) {
+            return;
+        }
+
+        String fName = "./data/fonts/Eurosti.TTF";
+        try {
+            File fontFile = new File(fName);
+            InputStream is = new FileInputStream(fontFile);
+            euroFont = Font.createFont(Font.TRUETYPE_FONT, is);
+            is.close();
+        } catch (Exception ex) {
+            getLogger().log(UnitUtil.class, METHOD_NAME, LogLevel.ERROR,
+                            fName + " not loaded.  Using Arial font.", ex);
+            euroFont = new Font("Arial", Font.PLAIN, 8);
+        }
+
+        fName = "./data/fonts/Eurostib.TTF";
+        try {
+            File fontFile = new File(fName);
+            InputStream is = new FileInputStream(fontFile);
+            euroBoldFont = Font.createFont(Font.TRUETYPE_FONT, is);
+            is.close();
+        } catch (Exception ex) {
+            getLogger().log(UnitUtil.class, METHOD_NAME, LogLevel.ERROR,
+                            fName + " not loaded.  Using Arial font.", ex);
+            euroBoldFont = new Font("Arial", Font.PLAIN, 8);
+        }
+
+    }
+
+    public static Font deriveFont(float pointSize) {
+        return UnitUtil.deriveFont(false, pointSize);
+    }
+
+    public static Font deriveFont(boolean boldFont, float pointSize) {
+
+        UnitUtil.loadFonts();
+
+        if (boldFont) {
+            return euroBoldFont.deriveFont(pointSize);
+        }
+
+        return euroFont.deriveFont(pointSize);
+    }
+
+    public static Font getNewFont(Graphics2D g2d, String info, boolean bold,
+            int stringWidth, float pointSize) {
+        Font font = UnitUtil.deriveFont(bold, pointSize);
+
+        while ((ImageHelper.getStringWidth(g2d, info, font) > stringWidth)
+                && (pointSize > 0)) {
+            pointSize -= .1;
+            font = UnitUtil.deriveFont(bold, pointSize);
+        }
+        return font;
+    }
+
+    public static void removeOneShotAmmo(Entity unit) {
+        ArrayList<Mounted> ammoList = new ArrayList<Mounted>();
+
+        for (Mounted mount : unit.getAmmo()) {
+            if (mount.getLocation() == Entity.LOC_NONE) {
+                ammoList.add(mount);
+            }
+        }
+
+        for (Mounted mount : ammoList) {
+            int index = unit.getEquipment().indexOf(mount);
+            unit.getEquipment().remove(mount);
+            unit.getAmmo().remove(mount);
+
+            for (int location = 0; location <= Mech.LOC_LLEG; location++) {
+                for (int slot = 0; slot < unit.getNumberOfCriticals(location); slot++) {
+                    CriticalSlot cs = unit.getCritical(location, slot);
+                    if ((cs == null)
+                            || (cs.getType() == CriticalSlot.TYPE_SYSTEM)) {
+                        continue;
+                    }
+
+                    if (cs.getIndex() >= index) {
+                        cs.setIndex(cs.getIndex() - 1);
+                    }
+                }
+            }
+        }
+    }
+
+    public static void removeClanCase(Entity unit) {
+        ArrayList<Mounted> caseList = new ArrayList<Mounted>();
+
+        for (Mounted mount : unit.getMisc()) {
+            if (mount.getType().getInternalName().equals("CLCASE")) {
+                caseList.add(mount);
+            }
+        }
+
+        for (Mounted mount : caseList) {
+            int index = unit.getEquipment().indexOf(mount);
+            unit.getEquipment().remove(mount);
+            unit.getMisc().remove(mount);
+
+            for (int location = 0; location <= Mech.LOC_LLEG; location++) {
+                for (int slot = 0; slot < unit.getNumberOfCriticals(location); slot++) {
+                    CriticalSlot cs = unit.getCritical(location, slot);
+                    if ((cs == null)
+                            || (cs.getType() == CriticalSlot.TYPE_SYSTEM)) {
+                        continue;
+                    }
+
+                    if (cs.getIndex() >= index) {
+                        cs.setIndex(cs.getIndex() - 1);
+                    }
+                }
+            }
+        }
+    }
+
+    public static boolean hasAmmo(Entity unit, int location) {
+
+        for (Mounted mount : unit.getEquipment()) {
+
+            if (mount.getType().isExplosive(mount)
+                    && ((mount.getLocation() == location) || (mount
+                            .getSecondLocation() == location))) {
+                return true;
+            }
+        }
+
+        return false;
+    }
+
+    /**
+     * Checks to see if something is a Jump Jet
+     *
+     * @param eq
+     * @return
+     */
+    public static boolean isJumpJet(EquipmentType eq) {
+        if ((eq instanceof MiscType)
+                && (eq.hasFlag(MiscType.F_JUMP_BOOSTER)
+                        || eq.hasFlag(MiscType.F_JUMP_JET) || eq
+                            .hasFlag(MiscType.F_UMU))) {
+            return true;
+        }
+
+        return false;
+    }
+
+    public static int getBAAmmoCount(Entity ba, WeaponType weapon, int location) {
+        int ammoCount = 0;
+
+        for (Mounted mount : ba.getAmmo()) {
+            if (mount.getLocation() != location) {
+                continue;
+            }
+            AmmoType ammo = (AmmoType) mount.getType();
+
+            if ((ammo.getRackSize() == weapon.getRackSize())
+                    && (ammo.getAmmoType() == weapon.getAmmoType())) {
+                ammoCount++;
+            }
+        }
+
+        return ammoCount;
+    }
+
+    public static String getCritName(Entity unit, EquipmentType eq) {
+        String name = eq.getName();
+        if ((eq instanceof WeaponType)
+                && (eq.hasFlag(WeaponType.F_C3M) || eq
+                        .hasFlag(WeaponType.F_C3MBS))) {
+            return name = name.substring(0,
+                    eq.getName().indexOf("with TAG") - 1);
+        }
+        if (unit.isMixedTech()
+                && (eq.getTechLevel(unit.getTechLevelYear()) != TechConstants.T_ALLOWED_ALL)
+                && (eq.getTechLevel(unit.getTechLevelYear()) != TechConstants.T_TECH_UNKNOWN)) {
+
+            if (unit.isClan()
+                    && !TechConstants.isClan(eq.getTechLevel(unit
+                            .getTechLevelYear()))) {
+                name = name + " (IS)";
+            }
+
+            if (!unit.isClan()
+                    && TechConstants.isClan(eq.getTechLevel(unit
+                            .getTechLevelYear()))) {
+                name = name + " (Clan)";
+            }
+        }
+        return name;
+    }
+
+    public static String getToolTipInfo(Entity unit, Mounted eq) {
+        DecimalFormatSymbols unusualSymbols = new DecimalFormatSymbols();
+        unusualSymbols.setDecimalSeparator('.');
+        unusualSymbols.setGroupingSeparator(',');
+        DecimalFormat myFormatter = new DecimalFormat("#,##0", unusualSymbols);
+        StringBuilder sb = new StringBuilder("<HTML>");
+        sb.append(eq.getName());
+        if ((eq.getType().hasFlag(MiscType.F_DETACHABLE_WEAPON_PACK)
+                || eq.getType().hasFlag(MiscType.F_AP_MOUNT))
+                && (eq.getLinked() != null)){
+            sb.append(" (attached " + eq.getLinked().getName()
+                    + ")");
+        }
+        if (eq.isSquadSupportWeapon()){
+            sb.append(" (squad support weapon)");
+        }
+        if (eq.getType() instanceof InfantryWeapon) {
+            sb.append("<br>Damage/Trooper: ");
+            double infDamage = ((InfantryWeapon) eq.getType())
+                    .getInfantryDamage();
+            sb.append(infDamage);
+            sb.append("<br>Range Class: "
+                    + ((InfantryWeapon) eq.getType()).getInfantryRange());
+        } else {
+            sb.append("<br>Crits: ");
+            sb.append(eq.getType().getCriticals(unit));
+            sb.append("<br>Tonnage: ");
+            if (eq.getType() instanceof MiscType) {
+                sb.append(((MiscType) eq.getType()).getTonnage(unit,
+                        eq.getLocation()));
+            } else {
+                sb.append(eq.getType().getTonnage(unit));
+            }
+
+            if (eq.getType() instanceof WeaponType) {
+                sb.append("<br>Heat: ");
+                sb.append(((WeaponType) eq.getType()).getHeat());
+            }
+        }
+        sb.append("<Br>Cost: ");
+
+        double cost = eq.getType().getCost(unit, false, eq.getLocation());
+
+        sb.append(myFormatter.format(cost));
+        sb.append(" CBills");
+
+        if (eq.isRearMounted()) {
+            sb.append("<br>Rear Facing");
+        }
+        if (eq.isMechTurretMounted()) {
+            sb.append("<br>Turret mounted");
+        }
+        if (eq.isArmored()) {
+            sb.append("<br>Armored");
+        }
+        if ((unit instanceof BattleArmor)
+
+                && eq.getType().hasFlag(WeaponType.F_INF_SUPPORT)){
+           sb.append("<br>* Infantry support weapons must be held in an " +
+                "Armored Glove");
+        } else if ((unit instanceof BattleArmor)
+                && eq.getType().hasFlag(WeaponType.F_INFANTRY)){
+           sb.append("<br>* Infantry weapons must be mounted in AP Mounts");
+        }
+
+        sb.append("</html>");
+        return sb.toString();
+    }
+
+    /**
+     * Return the number of critical-space free heatsinks that the given entity
+     * can have.
+     * 
+     * @param unit
+     *            The unit mounting the heatsinks
+     * @param compact
+     *            Whether the heatsinks are compact or not
+     * @return T he number of critical-free heat sinks.
+     */
+    public static int getCriticalFreeHeatSinks(Entity unit, boolean compact) {
+        int engineHSCapacity = unit.getEngine().integralHeatSinkCapacity(
+                compact);
+
+        if (unit.isOmni()) {
+            engineHSCapacity = Math.min(engineHSCapacity, unit.getEngine()
+                    .getBaseChassisHeatSinks(compact));
+        }
+
+        return engineHSCapacity;
+    }
+
+    public static boolean isPreviousCritEmpty(Entity unit, CriticalSlot cs,
+            int slot, int location) {
+        if (slot == 0) {
+            return false;
+        }
+        if (unit instanceof Mech) {
+            if ((slot > 0) && (unit.getCritical(location, slot - 1) != null)) {
+                return false;
+            }
+        }
+        return true;
+    }
+
+    public static boolean isLastCrit(Entity unit, CriticalSlot cs, int slot,
+            int location) {
+        if (unit instanceof Mech) {
+            return UnitUtil.isLastMechCrit((Mech) unit, cs, slot, location);
+        }
+        return true;
+    }
+
+    public static boolean isLastMechCrit(Mech unit, CriticalSlot cs, int slot,
+            int location) {
+
+        if (cs == null) {
+            return true;
+        }
+        // extra check for the last crit in a location, it shouldn't get a
+        // border
+        if ((slot + 1) >= unit.getNumberOfCriticals(location)) {
+            return false;
+        }
+
+        int lastIndex = 0;
+        if (cs.getType() == CriticalSlot.TYPE_SYSTEM) {
+
+            for (int position = 0; position < unit
+                    .getNumberOfCriticals(location); position++) {
+                if ((cs.getIndex() == Mech.SYSTEM_ENGINE) && (slot >= 3)
+                        && (position < 3)) {
+                    position = 3;
+                }
+                CriticalSlot crit = unit.getCritical(location, position);
+
+                if ((crit != null)
+                        && (crit.getType() == CriticalSlot.TYPE_SYSTEM)
+                        && (crit.getIndex() == cs.getIndex())) {
+                    lastIndex = position;
+                } else if (position > slot) {
+                    break;
+                }
+            }
+
+        } else {
+            CriticalSlot nextCrit = unit.getCritical(location, slot + 1);
+            if (nextCrit == null) {
+                return true;
+            } else if ((nextCrit.getMount() == null)
+                    || !nextCrit.getMount().equals(cs.getMount())) {
+                return true;
+            } else {
+                return false;
+            }
+
+            /*
+             * Mounted originalMount = cs.getMount(); Mounted testMount = null;
+             *
+             * if (originalMount == null) { originalMount =
+             * cs.getMount(); }
+             *
+             * if (originalMount == null) { return true; }
+             *
+             * int numberOfCrits = slot -
+             * (originalMount.getType().getCriticals(unit) - 1);
+             *
+             * if (numberOfCrits < 0) { return false; } for (int position =
+             * slot; position >= numberOfCrits; position--) { CriticalSlot crit
+             * = unit.getCritical(location, position);
+             *
+             * if ((crit == null) || (crit.getType() !=
+             * CriticalSlot.TYPE_EQUIPMENT)) { return false; }
+             *
+             * if ((testMount = crit.getMount()) == null) { testMount =
+             * crit.getMount(); }
+             *
+             * if (testMount == null) { return false; }
+             *
+             * if (!testMount.equals(originalMount)) { return false; }
+             *
+             * } return true;
+             */
+        }
+
+        return slot == lastIndex;
+    }
+
+    public static void updateCritsArmoredStatus(Entity unit, Mounted mount) {
+        for (int position = 0; position < unit.getNumberOfCriticals(mount
+                .getLocation()); position++) {
+            CriticalSlot cs = unit.getCritical(mount.getLocation(), position);
+            if ((cs == null) || (cs.getType() == CriticalSlot.TYPE_SYSTEM)) {
+                continue;
+            }
+
+            if ((cs.getMount() != null) && cs.getMount().equals(mount)) {
+                cs.setArmored(mount.isArmored());
+            } else if ((cs.getMount() != null)
+                    && cs.getMount().equals(mount)) {
+                cs.setArmored(mount.isArmored());
+            }
+
+        }
+
+        if ((mount.isSplitable() || mount.getType().isSpreadable())
+                && (mount.getSecondLocation() != Entity.LOC_NONE)) {
+            for (int position = 0; position < unit.getNumberOfCriticals(mount
+                    .getSecondLocation()); position++) {
+                CriticalSlot cs = unit.getCritical(mount.getLocation(),
+                        position);
+                if ((cs == null) || (cs.getType() == CriticalSlot.TYPE_SYSTEM)) {
+                    continue;
+                }
+
+                if ((cs.getMount() != null) && cs.getMount().equals(mount)) {
+                    cs.setArmored(mount.isArmored());
+                } else if ((cs.getMount() != null)
+                        && cs.getMount().equals(mount)) {
+                    cs.setArmored(mount.isArmored());
+                }
+
+            }
+        }
+    }
+
+    public static void updateCritsArmoredStatus(Entity unit, CriticalSlot cs,
+            int location) {
+
+        if ((cs == null) || (cs.getType() == CriticalSlot.TYPE_EQUIPMENT)) {
+            return;
+        }
+
+        if (cs.getIndex() <= Mech.SYSTEM_GYRO) {
+            for (int loc = Mech.LOC_HEAD; loc <= Mech.LOC_LT; loc++) {
+                for (int slot = 0; slot < unit.getNumberOfCriticals(loc); slot++) {
+                    CriticalSlot newCrit = unit.getCritical(loc, slot);
+
+                    if ((newCrit != null)
+                            && (newCrit.getType() == CriticalSlot.TYPE_SYSTEM)
+                            && (newCrit.getIndex() == cs.getIndex())) {
+                        newCrit.setArmored(cs.isArmored());
+                    }
+                }
+            }
+        } else {
+            // actuators
+            for (int slot = 0; slot < unit.getNumberOfCriticals(location); slot++) {
+                CriticalSlot newCrit = unit.getCritical(location, slot);
+
+                if ((newCrit != null)
+                        && (newCrit.getType() == CriticalSlot.TYPE_SYSTEM)
+                        && (newCrit.getIndex() == cs.getIndex())) {
+                    newCrit.setArmored(cs.isArmored());
+                }
+            }
+        }
+    }
+
+    public static boolean isArmorOrStructure(EquipmentType eq) {
+
+        return UnitUtil.isArmor(eq) || UnitUtil.isStructure(eq);
+    }
+
+    public static boolean isArmorable(CriticalSlot cs) {
+        if (cs == null) {
+            return false;
+        }
+
+        if (cs.getType() == CriticalSlot.TYPE_SYSTEM) {
+            return true;
+        }
+
+        Mounted mount = cs.getMount();
+        if (mount == null) {
+            return false;
+        }
+
+        if (UnitUtil.isArmorOrStructure(mount.getType())) {
+            return false;
+        }
+
+        if (UnitUtil.isTSM(mount.getType())) {
+            return false;
+        }
+
+        if (mount.getType() instanceof MiscType) {
+            MiscType misc = (MiscType) mount.getType();
+            if (misc.hasFlag(MiscType.F_SPIKES)
+                    || misc.hasFlag(MiscType.F_REACTIVE)
+                    || misc.hasFlag(MiscType.F_MODULAR_ARMOR)
+                    || misc.isShield()) {
+                return false;
+            }
+        }
+
+        return true;
+    }
+
+    /**
+     * Returns the units tech type.
+     *
+     * @param unit
+     * @return
+     */
+    public static int getUnitTechType(Entity unit) {
+        switch (unit.getTechLevel()) {
+            case TechConstants.T_INTRO_BOXSET:
+                return UnitUtil.TECH_INTRO;
+            case TechConstants.T_IS_TW_NON_BOX:
+            case TechConstants.T_IS_TW_ALL:
+            case TechConstants.T_CLAN_TW:
+                return UnitUtil.TECH_STANDARD;
+            case TechConstants.T_IS_ADVANCED:
+            case TechConstants.T_CLAN_ADVANCED:
+                return UnitUtil.TECH_ADVANCED;
+            case TechConstants.T_IS_EXPERIMENTAL:
+            case TechConstants.T_CLAN_EXPERIMENTAL:
+                return UnitUtil.TECH_EXPERIMENTAL;
+            case TechConstants.T_IS_UNOFFICIAL:
+            case TechConstants.T_CLAN_UNOFFICIAL:
+                return UnitUtil.TECH_UNOFFICAL;
+        }
+        return UnitUtil.TECH_INTRO;
+    }
+
+    public static void updateLoadedMech(Entity unit) {
+
+        if (unit instanceof Mech) {
+            UnitUtil.updateLoadedMech((Mech) unit);
+        }
+    }
+
+    public static void updateLoadedMech(Mech unit) {
+        UnitUtil.removeOneShotAmmo(unit);
+        UnitUtil.removeClanCase(unit);
+        UnitUtil.expandUnitMounts(unit);
+        UnitUtil.checkArmor(unit);
+    }
+
+    public static boolean isUnitWeapon(EquipmentType eq, Entity unit) {
+        if (unit instanceof Tank) {
+            return UnitUtil.isTankWeapon(eq, unit);
+        }
+
+        if (unit instanceof BattleArmor) {
+            return UnitUtil.isBattleArmorWeapon(eq, unit);
+        }
+
+        if (unit instanceof Infantry) {
+            return UnitUtil.isInfantryEquipment(eq, unit);
+        }
+
+        return UnitUtil.isMechWeapon(eq, unit);
+    }
+
+    public static boolean isUnitEquipment(EquipmentType eq, Entity unit) {
+        if (unit instanceof Tank) {
+            return UnitUtil.isTankEquipment(eq, unit instanceof VTOL);
+        }
+
+        if (unit instanceof BattleArmor) {
+            return UnitUtil.isBattleArmorEquipment(eq);
+        }
+
+        return UnitUtil.isMechEquipment(eq, (Mech) unit);
+    }
+
+    public static boolean isMechWeapon(EquipmentType eq, Entity unit) {
+        if (eq instanceof InfantryWeapon) {
+            return false;
+        }
+
+        if (UnitUtil.isHeatSink(eq) || UnitUtil.isArmorOrStructure(eq)
+                || UnitUtil.isJumpJet(eq)
+                || UnitUtil.isMechEquipment(eq, (Mech) unit)) {
+            return false;
+        }
+
+        if (eq instanceof AmmoType) {
+            return false;
+        }
+
+        if (eq instanceof WeaponType) {
+
+            WeaponType weapon = (WeaponType) eq;
+
+            if (!weapon.hasFlag(WeaponType.F_MECH_WEAPON)) {
+                return false;
+            }
+
+            if (weapon.getTonnage(unit) <= 0) {
+                return false;
+            }
+
+            if (weapon.isCapital() || weapon.isSubCapital()) {
+                return false;
+            }
+
+            if (((weapon instanceof LRMWeapon) || (weapon instanceof LRTWeapon))
+                    && (weapon.getRackSize() != 5)
+                    && (weapon.getRackSize() != 10)
+                    && (weapon.getRackSize() != 15)
+                    && (weapon.getRackSize() != 20)) {
+                return false;
+            }
+            if (((weapon instanceof SRMWeapon) || (weapon instanceof SRTWeapon))
+                    && (weapon.getRackSize() != 2)
+                    && (weapon.getRackSize() != 4)
+                    && (weapon.getRackSize() != 6)) {
+                return false;
+            }
+            if ((weapon instanceof MRMWeapon) && (weapon.getRackSize() < 10)) {
+                return false;
+            }
+
+            if ((weapon instanceof RLWeapon) && (weapon.getRackSize() < 10)) {
+                return false;
+            }
+
+            if (weapon.hasFlag(WeaponType.F_ENERGY)
+                    || (weapon.hasFlag(WeaponType.F_PLASMA) && (weapon
+                            .getAmmoType() == AmmoType.T_PLASMA))) {
+
+                if (weapon.hasFlag(WeaponType.F_ENERGY)
+                        && weapon.hasFlag(WeaponType.F_PLASMA)
+                        && (weapon.getAmmoType() == AmmoType.T_NA)) {
+                    return false;
+                }
+            }
+            
+            if ((unit instanceof LandAirMech)
+                    && (weapon.getAmmoType() == AmmoType.T_GAUSS_HEAVY
+                    || weapon.getAmmoType() == AmmoType.T_IGAUSS_HEAVY)) {
+                return false;
+            }
+            
+            return true;
+        }
+        return false;
+    }
+
+    public static boolean isAeroWeapon(EquipmentType eq, Aero unit) {
+        if (eq instanceof InfantryWeapon) {
+            return false;
+        }
+
+        if (UnitUtil.isHeatSink(eq) || UnitUtil.isArmorOrStructure(eq)
+                || UnitUtil.isJumpJet(eq)
+                || UnitUtil.isAeroEquipment(eq, unit)) {
+            return false;
+        }
+
+        if (eq instanceof AmmoType) {
+            return false;
+        }
+
+        if (eq instanceof WeaponType) {
+
+            WeaponType weapon = (WeaponType) eq;
+
+            if (!weapon.hasFlag(WeaponType.F_AERO_WEAPON)) {
+                return false;
+            }
+
+            if (weapon.getTonnage(unit) <= 0) {
+                return false;
+            }
+
+            if (weapon.isCapital() || weapon.isSubCapital()) {
+                return false;
+            }
+
+            if (((weapon instanceof LRMWeapon) || (weapon instanceof LRTWeapon))
+                    && (weapon.getRackSize() != 5)
+                    && (weapon.getRackSize() != 10)
+                    && (weapon.getRackSize() != 15)
+                    && (weapon.getRackSize() != 20)) {
+                return false;
+            }
+            if (((weapon instanceof SRMWeapon) || (weapon instanceof SRTWeapon))
+                    && (weapon.getRackSize() != 2)
+                    && (weapon.getRackSize() != 4)
+                    && (weapon.getRackSize() != 6)) {
+                return false;
+            }
+            if ((weapon instanceof MRMWeapon) && (weapon.getRackSize() < 10)) {
+                return false;
+            }
+
+            if ((weapon instanceof RLWeapon) && (weapon.getRackSize() < 10)) {
+                return false;
+            }
+
+            if (weapon.hasFlag(WeaponType.F_ENERGY)
+                    || (weapon.hasFlag(WeaponType.F_PLASMA) && (weapon
+                            .getAmmoType() == AmmoType.T_PLASMA))) {
+
+                if (weapon.hasFlag(WeaponType.F_ENERGY)
+                        && weapon.hasFlag(WeaponType.F_PLASMA)
+                        && (weapon.getAmmoType() == AmmoType.T_NA)) {
+                    return false;
+                }
+            }
+            return true;
+        }
+        return false;
+    }
+
+    public static boolean isAeroEquipment(EquipmentType eq, Aero unit) {
+
+        if (UnitUtil.isArmorOrStructure(eq)) {
+            return false;
+        }
+
+        if ((eq instanceof CLTAG) || (eq instanceof ISC3MBS)
+                || (eq instanceof ISC3M) || (eq instanceof ISTAG)
+                || eq.equals(EquipmentType.get("IS Coolant Pod"))
+                || eq.equals(EquipmentType.get("Clan Coolant Pod"))
+                || (eq instanceof CLLightTAG)
+                || eq.hasFlag(WeaponType.F_AMS)) {
+            return true;
+        }
+
+        if ((eq instanceof MiscType)) {
+            if (eq.hasFlag(MiscType.F_QUAD_TURRET)) {
+                return false;
+            }
+
+            if ((eq.hasFlag(MiscType.F_SHOULDER_TURRET))) {
+                return false;
+            }
+
+            if (eq.hasFlag(MiscType.F_AERO_EQUIPMENT)
+                    && !eq.hasFlag(MiscType.F_CLUB)
+                    && !eq.hasFlag(MiscType.F_HAND_WEAPON)
+                    && !eq.hasFlag(MiscType.F_TALON)) {
+                return true;
+            }
+        }
+
+        return false;
+    }
+
+    public static boolean isMechEquipment(EquipmentType eq, Mech unit) {
+
+        if (UnitUtil.isArmorOrStructure(eq)) {
+            return false;
+        }
+
+        if ((eq instanceof CLTAG) || (eq instanceof ISC3MBS)
+                || (eq instanceof ISC3M) || (eq instanceof ISTAG)
+                || eq.equals(EquipmentType.get("IS Coolant Pod"))
+                || eq.equals(EquipmentType.get("Clan Coolant Pod"))
+                || (eq instanceof CLLightTAG)
+                || (eq instanceof ISAMS)
+                || (eq instanceof CLAMS)
+                || (eq instanceof ISLaserAMS)
+                || (eq instanceof CLLaserAMS)
+                || (eq instanceof ISAPDS )) {
+            return true;
+        }
+
+        if ((eq instanceof MiscType)) {
+            if (eq.hasFlag(MiscType.F_BOMB_BAY) && !(unit instanceof LandAirMech)) {
+                return false;
+            }
+            if (eq.hasFlag(MiscType.F_QUAD_TURRET)
+                    && !(unit instanceof QuadMech)) {
+                return false;
+            }
+
+            if (!((unit instanceof BipedMech) || (unit instanceof TripodMech))
+                    && (eq.hasFlag(MiscType.F_SHOULDER_TURRET))) {
+                return false;
+            }
+            
+            if (unit.isSuperHeavy()
+                    && (eq.hasFlag(MiscType.F_ACTUATOR_ENHANCEMENT_SYSTEM)
+                            || eq.hasFlag(MiscType.F_MASC) // to catch Supercharger
+                            || eq.hasFlag(MiscType.F_SCM)
+                            || eq.hasFlag(MiscType.F_MODULAR_ARMOR)
+                            || eq.hasFlag(MiscType.F_PARTIAL_WING)
+                            || eq.hasFlag(MiscType.F_UMU))) {
+                return false;
+            }
+            
+            if ((unit instanceof LandAirMech)
+                    && ((eq.hasFlag(MiscType.F_MASC) && eq.getSubType() == MiscType.S_SUPERCHARGER)
+                            || eq.hasFlag(MiscType.F_MODULAR_ARMOR)
+                            || eq.hasFlag(MiscType.F_JUMP_BOOSTER)
+                            || eq.hasFlag(MiscType.F_PARTIAL_WING)
+                            || eq.hasFlag(MiscType.F_VOIDSIG)
+                            || eq.hasFlag(MiscType.F_NULLSIG)
+                            || eq.hasFlag(MiscType.F_BLUE_SHIELD)
+                            || eq.hasFlag(MiscType.F_CHAMELEON_SHIELD)
+                            || eq.hasFlag(MiscType.F_ENVIRONMENTAL_SEALING)
+                            || eq.hasFlag(MiscType.F_DUMPER)
+                            || eq.hasFlag(MiscType.F_HEAVY_BRIDGE_LAYER)
+                            || eq.hasFlag(MiscType.F_MEDIUM_BRIDGE_LAYER)
+                            || eq.hasFlag(MiscType.F_LIGHT_BRIDGE_LAYER)
+                            || (eq.hasFlag(MiscType.F_CLUB)
+                                    && (eq.getSubType() == MiscType.S_BACKHOE)
+                                    || (eq.getSubType() == MiscType.S_COMBINE)))) {
+                return false;
+            }
+
+            if (eq.hasFlag(MiscType.F_MECH_EQUIPMENT)
+                    && !eq.hasFlag(MiscType.F_CLUB)
+                    && !eq.hasFlag(MiscType.F_HAND_WEAPON)
+                    && !eq.hasFlag(MiscType.F_TALON)) {
+                return true;
+            }
+
+            if (eq.hasFlag(MiscType.F_IS_DOUBLE_HEAT_SINK_PROTOTYPE)) {
+                return true;
+            }
+        }
+
+        return false;
+    }
+
+    public static boolean isTankWeapon(EquipmentType eq, Entity unit) {
+        if (eq instanceof InfantryWeapon) {
+            return false;
+        }
+
+        if (eq instanceof WeaponType) {
+
+            WeaponType weapon = (WeaponType) eq;
+
+            if (!weapon.hasFlag(WeaponType.F_TANK_WEAPON)) {
+                return false;
+            }
+
+            if (weapon.getTonnage(unit) <= 0) {
+                return false;
+            }
+
+            if (weapon.isCapital() || weapon.isSubCapital()) {
+                return false;
+            }
+
+            if (((weapon instanceof LRMWeapon) || (weapon instanceof LRTWeapon))
+                    && (weapon.getRackSize() != 5)
+                    && (weapon.getRackSize() != 10)
+                    && (weapon.getRackSize() != 15)
+                    && (weapon.getRackSize() != 20)) {
+                return false;
+            }
+            if (((weapon instanceof SRMWeapon) || (weapon instanceof SRTWeapon))
+                    && (weapon.getRackSize() != 2)
+                    && (weapon.getRackSize() != 4)
+                    && (weapon.getRackSize() != 6)) {
+                return false;
+            }
+            if ((weapon instanceof MRMWeapon) && (weapon.getRackSize() < 10)) {
+                return false;
+            }
+
+            if ((weapon instanceof RLWeapon) && (weapon.getRackSize() < 10)) {
+                return false;
+            }
+
+            if (weapon.hasFlag(WeaponType.F_ENERGY)
+                    || (weapon.hasFlag(WeaponType.F_PLASMA) && (weapon
+                            .getAmmoType() == AmmoType.T_PLASMA))) {
+
+                if (weapon.hasFlag(WeaponType.F_ENERGY)
+                        && weapon.hasFlag(WeaponType.F_PLASMA)
+                        && (weapon.getAmmoType() == AmmoType.T_NA)) {
+                    return false;
+                }
+            }
+            return true;
+        }
+        return false;
+    }
+    public static boolean isBattleArmorAPWeapon(EquipmentType etype){
+        InfantryWeapon infWeap = null;
+        if ((etype == null) || !(etype instanceof InfantryWeapon)){
+            return false;
+        } else {
+            infWeap = (InfantryWeapon)etype;
+        }
+        return  infWeap.hasFlag(WeaponType.F_INFANTRY)
+                && !infWeap.hasFlag(WeaponType.F_INF_POINT_BLANK)
+                && !infWeap.hasFlag(WeaponType.F_INF_ARCHAIC)
+                && (infWeap.getCrew() < 2);
+    }
+
+    public static boolean isBattleArmorWeapon(EquipmentType eq, Entity unit) {
+
+        if (eq instanceof WeaponType) {
+
+            WeaponType weapon = (WeaponType) eq;
+
+            if (!weapon.hasFlag(WeaponType.F_BA_WEAPON)) {
+                return false;
+            }
+
+            if (weapon.getTonnage(unit) <= 0) {
+                return false;
+            }
+
+            if (weapon.isCapital() || weapon.isSubCapital()) {
+                return false;
+            }
+
+            if ((eq instanceof SwarmAttack) || (eq instanceof StopSwarmAttack)
+                    || (eq instanceof LegAttack)) {
+                return false;
+            }
+
+            if (weapon.hasFlag(WeaponType.F_ENERGY)
+                    || (weapon.hasFlag(WeaponType.F_PLASMA) && (weapon
+                            .getAmmoType() == AmmoType.T_PLASMA))) {
+            	return true;
+            }
+
+            if (weapon.hasFlag(WeaponType.F_ENERGY) && (weapon.hasFlag(WeaponType.F_PLASMA))
+            		&& (weapon.hasFlag(WeaponType.F_BA_WEAPON)))  {
+            	return true;
+            }
+
+            if (weapon.hasFlag(WeaponType.F_ENERGY)
+                        && weapon.hasFlag(WeaponType.F_PLASMA)
+                        && (weapon.getAmmoType() == AmmoType.T_NA))
+                		{
+                    return false;
+                }
+
+            return true;
+        }
+
+        return false;
+    }
+
+    public static boolean isInfantryEquipment(EquipmentType eq, Entity unit) {
+
+        // TODO: adjust for field guns and artillery
+        return eq instanceof InfantryWeapon;
+    }
+
+    public static boolean isTankEquipment(EquipmentType eq, boolean isVTOL) {
+
+        if (UnitUtil.isArmorOrStructure(eq)) {
+            return false;
+        }
+
+        // Chassis modifications should be ignored, as they will be added
+        // via checkboxes, and not shown as equipment
+        //if (eq.hasFlag(MiscType.F_CHASSIS_MODIFICATION)) {
+        //    return false;
+        //}
+
+        // Display AMS as equipment (even though it's a weapon)
+        if (eq.hasFlag(WeaponType.F_AMS)
+                && eq.hasFlag(WeaponType.F_TANK_WEAPON)) {
+            return true;
+        }
+
+        if ((eq instanceof CLTAG) || (eq instanceof ISC3M)
+                || (eq instanceof ISC3MBS)
+                || (eq instanceof ISTAG) || (eq instanceof CLLightTAG)) {
+            return true;
+        }
+
+        if ((eq instanceof MiscType) && eq.hasFlag(MiscType.F_TANK_EQUIPMENT)) {
+            return true;
+        }
+
+        if ((eq instanceof MiscType) && eq.hasFlag(MiscType.F_VTOL_EQUIPMENT)
+                && isVTOL) { // Mast Mount!
+            return true;
+        }
+
+        return false;
+    }
+
+    public static boolean isBattleArmorEquipment(EquipmentType eq) {
+
+        if (UnitUtil.isArmorOrStructure(eq)) {
+            return false;
+        }
+
+        if ((eq instanceof CLBALightTAG) || (eq instanceof ISBALightTAG)) {
+            return true;
+        }
+
+        if ((eq instanceof MiscType) && eq.hasFlag(MiscType.F_BA_EQUIPMENT)) {
+            return true;
+
+        }
+
+        return false;
+    }
+
+    public static boolean canSwarm(BattleArmor ba) {
+
+        for (Mounted eq : ba.getEquipment()) {
+            if ((eq.getType() instanceof SwarmAttack)
+                    || (eq.getType() instanceof StopSwarmAttack)) {
+                return true;
+            }
+        }
+        return false;
+    }
+
+    public static boolean canLegAttack(BattleArmor ba) {
+
+        for (Mounted eq : ba.getEquipment()) {
+            if (eq.getType() instanceof LegAttack) {
+                return true;
+            }
+        }
+        return false;
+    }
+
+    public static boolean hasInfantryWeapons(BattleArmor ba) {
+
+        for (Mounted eq : ba.getEquipment()) {
+            if (eq.getType() instanceof InfantryWeapon) {
+                return true;
+            }
+        }
+        return false;
+    }
+
+    public static int getShieldDamageAbsorption(Mech mech, int location) {
+        final String METHOD_NAME = "getShieldDamageAbsorption(Mech, int)";
+        for (int slot = 0; slot < mech.getNumberOfCriticals(location); slot++) {
+            CriticalSlot cs = mech.getCritical(location, slot);
+
+            if (cs == null) {
+                continue;
+            }
+
+            if (cs.getType() != CriticalSlot.TYPE_EQUIPMENT) {
+                continue;
+            }
+
+            Mounted m = cs.getMount();
+
+            if (m == null) {
+                getLogger().log(UnitUtil.class, METHOD_NAME, LogLevel.ERROR,
+                                "Null Mount index: " + cs.getIndex());
+                m = cs.getMount();
+            }
+
+            EquipmentType type = m.getType();
+            if ((type instanceof MiscType) && ((MiscType) type).isShield()) {
+                return m.getBaseDamageAbsorptionRate();
+            }
+        }
+
+        return 0;
+    }
+
+    public static int getShieldDamageCapacity(Mech mech, int location) {
+        final String METHOD_NAME = "getShieldDamageCapacity(Mech, int)";
+        for (int slot = 0; slot < mech.getNumberOfCriticals(location); slot++) {
+            CriticalSlot cs = mech.getCritical(location, slot);
+
+            if (cs == null) {
+                continue;
+            }
+
+            if (cs.getType() != CriticalSlot.TYPE_EQUIPMENT) {
+                continue;
+            }
+
+            Mounted m = cs.getMount();
+
+            if (m == null) {
+                getLogger().log(UnitUtil.class, METHOD_NAME, LogLevel.ERROR,
+                                "Null Mount index: " + cs.getIndex());
+                m = cs.getMount();
+            }
+
+            EquipmentType type = m.getType();
+            if ((type instanceof MiscType) && ((MiscType) type).isShield()) {
+                return m.getBaseDamageCapacity();
+            }
+        }
+
+        return 0;
+    }
+
+    /**
+     * remove all CriticalSlots on the passed unit that are internal structure or
+     * armor
+     *
+     * @param unit
+     *            the Entity
+     * @param internalStructure
+     *            true to remove IS, false to remove armor
+     */
+    public static void removeISorArmorCrits(Entity unit,
+            boolean internalStructure) {
+        ArrayList<String> mountList = new ArrayList<String>();
+        if (internalStructure) {
+            for (String struc : EquipmentType.structureNames) {
+                mountList.add("IS " + struc);
+                mountList.add("Clan " + struc);
+            }
+        } else {
+            for (String armor : EquipmentType.armorNames) {
+                mountList.add("IS " + armor);
+                mountList.add("Clan " + armor);
+            }
+        }
+
+        for (int location = Mech.LOC_HEAD; location < unit.locations(); location++) {
+            for (int slot = 0; slot < unit.getNumberOfCriticals(location); slot++) {
+                CriticalSlot crit = unit.getCritical(location, slot);
+                if ((crit != null)
+                        && (crit.getType() == CriticalSlot.TYPE_EQUIPMENT)) {
+                    Mounted mount = crit.getMount();
+
+                    if ((mount != null)
+                            && (mount.getType() instanceof MiscType)
+                            && mountList.contains(mount.getType()
+                                    .getInternalName())) {
+                        crit = null;
+                        unit.setCritical(location, slot, crit);
+                    }
+                }
+            }
+        }
+    }
+
+    /**
+     * remove all Mounted on the passed unit that are internal structure or
+     * armor
+     *
+     * @param unit
+     *            the Entity
+     * @param internalStructure
+     *            true to remove IS, false to remove armor
+     */
+    public static void removeISorArmorMounts(Entity unit,
+            boolean internalStructure) {
+        UnitUtil.removeISorArmorCrits(unit, internalStructure);
+        ArrayList<String> mountList = new ArrayList<String>();
+
+        mountList.add("Standard");
+
+        List<String> names;
+        if (internalStructure) {
+            names = Arrays.asList(EquipmentType.structureNames);
+        } else {
+            names = Arrays.asList(EquipmentType.armorNames);
+        }
+        for (String name : names) {
+            mountList.add(String.format("Clan %1s", name));
+            mountList.add(String.format("IS %1s", name));
+            mountList.add(name);
+        }
+
+        for (int pos = 0; pos < unit.getEquipment().size();) {
+            Mounted mount = unit.getEquipment().get(pos);
+            if (mountList.contains(mount.getType().getInternalName())) {
+                unit.getEquipment().remove(pos);
+            } else {
+                pos++;
+            }
+        }
+
+        for (int pos = 0; pos < unit.getMisc().size();) {
+            Mounted mount = unit.getMisc().get(pos);
+            if ((mount.getType() instanceof MiscType)
+                    && mountList.contains(mount.getType().getInternalName())) {
+                unit.getMisc().remove(pos);
+            } else {
+                pos++;
+            }
+        }
+        if (internalStructure) {
+            unit.setStructureType(EquipmentType.T_STRUCTURE_STANDARD);
+        } else {
+            unit.setArmorType(EquipmentType.T_ARMOR_STANDARD);
+            unit.setArmorTechLevel(unit.getTechLevel());
+        }
+    }
+
+    public static void checkArmor(Entity unit) {
+
+        if (!(unit instanceof Mech)) {
+            return;
+        }
+
+        boolean foundError = false;
+
+        Mech mech = (Mech) unit;
+
+        // Check all the mechs locations to see if any armor is greater than can
+        // be in there.
+        for (int location = 0; location < mech.locations(); location++) {
+            // Head armor has a max of 9
+            if (location == Mech.LOC_HEAD) {
+                int armor = mech.getArmor(location);
+
+                if ((armor > 9) && !mech.isSuperHeavy()) {
+                    foundError = true;
+                    mech.initializeArmor(9, location);
+                } else if (armor > 12) {
+                    foundError = true;
+                    mech.initializeArmor(9, location);
+                }
+            } else {
+                int armor = mech.getArmor(location);
+                if (mech.hasRearArmor(location)) {
+                    armor += mech.getArmor(location, true);
+                }
+                int totalArmor = mech.getInternal(location) * 2;
+                // Armor on the location is greater than what can be there.
+                if (armor > totalArmor) {
+                    foundError = true;
+                    int armorOverage = armor - totalArmor;
+
+                    // check for locations with rear armor first and remove the
+                    // extra armor from the rear first.
+                    if (mech.hasRearArmor(location)) {
+                        int rearArmor = mech.getArmor(location, true);
+                        if (rearArmor >= armorOverage) {
+                            mech.initializeRearArmor(rearArmor - armorOverage,
+                                    location);
+                            armorOverage = 0;
+                        } else {
+                            armorOverage -= rearArmor;
+                            mech.initializeRearArmor(0, location);
+                        }
+                    }
+
+                    // Any armor overage left remove it from the front. Min 0
+                    // armor in the location.
+                    armor = mech.getArmor(location);
+                    armor = Math.max(0, armor - armorOverage);
+                    mech.initializeArmor(armor, location);
+                }
+            }
+        }
+
+        if (foundError) {
+            JOptionPane
+                    .showMessageDialog(
+                            null,
+                            "Too much armor found on this unit.\n\rMegaMekLab has automatically corrected the problem.\n\rIt is suggested you check the armor allocation.",
+                            "Too much armor", JOptionPane.WARNING_MESSAGE);
+        }
+    }
+
+    public static boolean hasManipulator(BattleArmor ba) {
+
+        for (Mounted mount : ba.getMisc()) {
+            MiscType eq = (MiscType) mount.getType();
+
+            if (eq.hasFlag(MiscType.F_BA_EQUIPMENT)
+                    && (eq.hasFlag(MiscType.F_ARMORED_GLOVE)
+                            || eq.hasFlag(MiscType.F_BASIC_MANIPULATOR) || eq
+                                .hasFlag(MiscType.F_BATTLE_CLAW))) {
+                return true;
+            }
+        }
+
+        return false;
+    }
+
+    public static boolean isManipulator(Mounted mount) {
+
+        if (!(mount.getType() instanceof MiscType)) {
+            return false;
+        }
+
+        MiscType eq = (MiscType) mount.getType();
+
+        if (eq.hasFlag(MiscType.F_BA_EQUIPMENT)
+                && (eq.hasFlag(MiscType.F_ARMORED_GLOVE)
+                        || eq.hasFlag(MiscType.F_BASIC_MANIPULATOR)
+                        || eq.hasFlag(MiscType.F_BATTLE_CLAW) || eq
+                            .hasFlag(MiscType.F_CARGOLIFTER))) {
+            return true;
+        }
+
+        return false;
+    }
+
+    public static int getNumberOfEquipmentLikeThis(Entity unit,
+            EquipmentType baseEQ) {
+        int numberOfEq = 0;
+
+        for (Mounted mount : unit.getEquipment()) {
+            if (mount.getType().equals(baseEQ)) {
+                numberOfEq++;
+            }
+        }
+
+        return numberOfEq;
+    }
+
+    /**
+     * Returns a TestEntity instance for the supplied Entity.
+     *
+     * @param unit
+     * @return
+     */
+    public static TestEntity getEntityVerifier(Entity unit) {
+        EntityVerifier entityVerifier = EntityVerifier.getInstance(new File(
+                "data/mechfiles/UnitVerifierOptions.xml"));
+        TestEntity testEntity = null;
+
+        if (unit instanceof Mech) {
+            testEntity = new TestMech((Mech) unit, entityVerifier.mechOption,
+                    null);
+        } else if (unit instanceof Tank) {
+            if (unit.isSupportVehicle()) {
+                testEntity = new TestSupportVehicle((Tank) unit,
+                        entityVerifier.tankOption, null);
+            } else {
+                testEntity = new TestTank((Tank) unit,
+                        entityVerifier.tankOption, null);
+            }
+        } else if ((unit.getEntityType() == Entity.ETYPE_AERO)
+                && (unit.getEntityType() !=
+                Entity.ETYPE_DROPSHIP)
+                && (unit.getEntityType() !=
+                        Entity.ETYPE_SMALL_CRAFT)
+                && (unit.getEntityType() !=
+                        Entity.ETYPE_FIGHTER_SQUADRON)
+                && (unit.getEntityType() !=
+                        Entity.ETYPE_JUMPSHIP)
+                && (unit.getEntityType() !=
+                        Entity.ETYPE_SPACE_STATION)) {
+            testEntity =
+                    new TestAero((Aero)unit,entityVerifier.aeroOption,null);
+        } else if (unit instanceof BattleArmor){
+            testEntity = new TestBattleArmor((BattleArmor) unit,
+                    entityVerifier.baOption, null);
+        } else if (unit instanceof Infantry) {
+            testEntity = new TestInfantry((Infantry)unit,
+                    entityVerifier.infOption, null);
+        }
+        return testEntity;
+    }
+
+
+    /**
+     * check that the unit is vaild
+     *
+     * @param unit
+     * @return
+     */
+    public static String validateUnit(Entity unit) {
+        StringBuffer sb = new StringBuffer();
+        TestEntity testEntity =  getEntityVerifier(unit);
+
+        if (testEntity != null){
+            testEntity.correctEntity(sb, unit.getTechLevel());
+        }
+
+        return sb.toString();
+    }
+
+    public static void removeAllMiscMounteds(Entity unit, BigInteger flag) {
+        for (int pos = unit.getEquipment().size() - 1; pos >= 0; pos--) {
+            Mounted mount = unit.getEquipment().get(pos);
+            if ((mount.getType() instanceof MiscType)
+                    && ((MiscType) mount.getType()).hasFlag(flag)) {
+                UnitUtil.removeMounted(unit, mount);
+            }
+        }
+    }
+
+    public static void removeAllMounteds(Entity unit, EquipmentType et) {
+        for (int pos = unit.getEquipment().size() - 1; pos >= 0; pos--) {
+            Mounted mount = unit.getEquipment().get(pos);
+            if (mount.getType().equals(et)) {
+                UnitUtil.removeMounted(unit, mount);
+            }
+        }
+    }
+
+    public static void removeTC(Entity unit) {
+        for (int pos = unit.getEquipment().size() - 1; pos >= 0; pos--) {
+            Mounted mount = unit.getEquipment().get(pos);
+            if ((mount.getType() instanceof MiscType)
+                    && ((MiscType) mount.getType())
+                            .hasFlag(MiscType.F_TARGCOMP)) {
+                UnitUtil.removeMounted(unit, mount);
+            }
+        }
+    }
+
+    public static boolean isValidLocation(Entity unit, EquipmentType eq,
+            int location) {
+        if (unit instanceof BattleArmor) {
+            // Infantry weapons can only be mounted in armored gloves/APMs
+            if (eq.hasFlag(WeaponType.F_INFANTRY)) {
+                return false;
+            }
+            return true;
+        }
+        if ((eq instanceof MiscType)) {
+            if (((eq.hasFlag(MiscType.F_CLUB) || eq
+                    .hasFlag(MiscType.F_HAND_WEAPON)))) {
+                if ((unit instanceof QuadMech)
+                        && !((QuadMech) unit).isIndustrial()) {
+                    return false;
+                }
+
+                if ((location != Mech.LOC_RARM) && (location != Mech.LOC_LARM)) {
+                    if ((unit instanceof QuadMech)
+                            && ((QuadMech) unit).isIndustrial()) {
+                        if ((location != Mech.LOC_LT)
+                                && (location != Mech.LOC_RT)) {
+                            return false;
+                        }
+                    } else {
+                        return false;
+                    }
+                }
+            }
+
+            if (eq.hasFlag(MiscType.F_ACTUATOR_ENHANCEMENT_SYSTEM)) {
+                if ((location != Mech.LOC_RARM) && (location != Mech.LOC_LARM)
+                        && (location != Mech.LOC_LLEG)
+                        && (location != Mech.LOC_RLEG)
+                        && ((unit instanceof TripodMech) 
+                                && location != Mech.LOC_CLEG)) {
+                    return false;
+                }
+            }
+
+            if (eq.hasFlag(MiscType.F_HEAD_TURRET)
+                    && ((location != Mech.LOC_CT)
+                    || ((unit instanceof Mech) && (((Mech) unit)
+                            .getCockpitType() != Mech.COCKPIT_TORSO_MOUNTED)))) {
+                return false;
+            }
+
+            if (eq.hasFlag(MiscType.F_QUAD_TURRET)
+                    && (!(unit instanceof QuadMech) || ((location != Mech.LOC_RT) && (location != Mech.LOC_LT)))) {
+                return false;
+            }
+
+            if (eq.hasFlag(MiscType.F_SHOULDER_TURRET)
+                    && (!((unit instanceof BipedMech) || (unit instanceof TripodMech))
+                        || ((location != Mech.LOC_RT) && (location != Mech.LOC_LT)))) {
+                return false;
+            }
+            
+            //vehicular jump jets are auto-assigned to the body
+            if (eq.hasFlag(MiscType.F_JUMP_JET) && unit instanceof Mech) {
+            	if (location == Mech.LOC_HEAD) {
+            		return false;
+            	}
+            	if (!(unit instanceof QuadMech)
+            			&& (location == Mech.LOC_LARM || location == Mech.LOC_RARM)) {
+            		return false;
+            	}
+            }
+            
+            if (eq.hasFlag(MiscType.F_AP_POD) && unit instanceof Mech) {
+            	if (!(unit instanceof QuadMech)
+            			&& (location == Mech.LOC_LARM || location == Mech.LOC_RARM)) {
+            		return false;
+            	}
+            	if (location != Mech.LOC_LLEG
+            			&& location != Mech.LOC_RLEG
+            			&& location != Mech.LOC_CLEG) {
+            		return false;
+            	}
+            }
+            
+            if (eq.hasFlag(MiscType.F_MODULAR_ARMOR)) {
+            	if (unit instanceof Mech && location == Mech.LOC_HEAD) {
+            		return false;
+            	}
+            	if (unit instanceof VTOL && location == VTOL.LOC_ROTOR) {
+            		return false;
+            	}
+            }
+            
+            if (eq.hasFlag(MiscType.F_CASE)) {
+            	if (unit instanceof Mech
+            			&& location != Mech.LOC_LT
+            			&& location != Mech.LOC_RT
+            			&& location != Mech.LOC_CT) {
+            		return false;
+            	}
+            	if (unit instanceof Tank && location != Tank.LOC_BODY) {
+            		return false;
+            	}
+            }
+            
+            if (unit instanceof Tank) {
+            	if (location == Tank.LOC_BODY) {
+            		//Equipment which cannot be installed in the body
+            		if (eq.hasFlag(MiscType.F_HARJEL)
+            				|| eq.hasFlag(MiscType.F_LIGHT_FLUID_SUCTION_SYSTEM)) {
+            			return false;
+            		}
+            	} else {
+            		//Equipment which must be installed in the body
+            		if (eq.hasFlag(MiscType.F_CASE)) {
+            			return false;
+            		}
+            	}
+            	if (eq.hasFlag(MiscType.F_BULLDOZER) && location != Tank.LOC_FRONT) {
+            		return false;
+            	}
+            	
+            	if (unit instanceof VTOL) {
+            		/* Per Tech Manual, no equipment can be installed in the rotor, but TacOps
+            		 * allows some. This is equipment which is specifically disallowed. 
+            		 */
+            		if (location == VTOL.LOC_ROTOR) {
+            			if (eq.hasFlag(MiscType.F_HARJEL)
+            					|| eq.hasFlag(MiscType.F_MODULAR_ARMOR)
+            					|| eq.hasFlag(MiscType.F_LIGHT_FLUID_SUCTION_SYSTEM)) {
+            				return false;
+            			}
+            		} else {
+            			//Equipment which must be installed in the rotor.
+            			if (eq.hasFlag(MiscType.F_MAST_MOUNT)) {
+            				return false;
+            			}
+            		}
+            	}
+            }
+            
+        } else if (eq instanceof WeaponType) {
+            if (eq.hasFlag(WeaponType.F_VGL)) {
+                if ((unit instanceof Mech)
+                        && ((location != Mech.LOC_CT)
+                                && (location != Mech.LOC_RT) && (location != Mech.LOC_LT))) {
+                    return false;
+                }
+            }
+            if (unit instanceof Tank) {
+            	if (location == Tank.LOC_BODY) {
+            		return false;
+            	}
+            	if (eq.hasFlag(WeaponType.F_B_POD)
+            			//Must be mounted in side or turret
+            			&& (location == Tank.LOC_FRONT
+            			|| location == Tank.LOC_REAR)) {
+            		return false;
+            	}
+            }
+            if (unit instanceof VTOL && location == VTOL.LOC_ROTOR) {
+            	return false;
+            }
+        }
+
+        return true;
+    }
+
+    public static void showValidation(Entity entity, JFrame frame) {
+        String sb = UnitUtil.validateUnit(entity);
+
+        if (sb.length() > 0) {
+            JOptionPane.showMessageDialog(frame, sb, "Unit Validation",
+                    JOptionPane.ERROR_MESSAGE);
+        } else {
+            JOptionPane.showMessageDialog(frame, "Validation Passed",
+                    "Unit Validation", JOptionPane.INFORMATION_MESSAGE);
+        }
+
+    }
+
+    public static void showUnitSpecs(Entity unit, JFrame frame) {
+        HTMLEditorKit kit = new HTMLEditorKit();
+
+        MechView mechView = null;
+        try {
+            mechView = new MechView(unit, true);
+        } catch (Exception e) {
+            // error unit didn't load right. this is bad news.
+        }
+
+        StringBuffer unitSpecs = new StringBuffer("<html><body>");
+        unitSpecs.append(mechView.getMechReadoutBasic());
+        unitSpecs.append(mechView.getMechReadoutLoadout());
+        unitSpecs.append("</body></html>");
+
+        // System.err.println(unitSpecs.toString());
+        JEditorPane textPane = new JEditorPane("text/html", "");
+        JScrollPane scroll = new JScrollPane();
+
+        textPane.setEditable(false);
+        textPane.setCaret(new DefaultCaret());
+        textPane.setEditorKit(kit);
+
+        scroll.setViewportView(textPane);
+        scroll.setHorizontalScrollBarPolicy(ScrollPaneConstants.HORIZONTAL_SCROLLBAR_AS_NEEDED);
+        scroll.setVerticalScrollBarPolicy(ScrollPaneConstants.VERTICAL_SCROLLBAR_AS_NEEDED);
+        scroll.getVerticalScrollBar().setUnitIncrement(20);
+
+        textPane.setText(unitSpecs.toString());
+
+        scroll.setVisible(true);
+
+        JDialog jdialog = new JDialog();
+
+        jdialog.add(scroll);
+        /*
+         * if (unit instanceof Mech) { EntityVerifier entityVerifier = new
+         * EntityVerifier(new File("data/mechfiles/UnitVerifierOptions.xml"));
+         * //$NON-NLS-1$ TestMech test = new TestMech((Mech)unit,
+         * entityVerifier.mechOption, null); JEditorPane pane2 = new
+         * JEditorPane();
+         * pane2.setText(test.printWeightCalculation().toString());
+         * jdialog.add(pane2); }
+         */
+        Dimension size = new Dimension(CConfig.getIntParam("WINDOWWIDTH") / 2,
+                CConfig.getIntParam("WINDOWHEIGHT"));
+
+        jdialog.setPreferredSize(size);
+        jdialog.setMinimumSize(size);
+        scroll.setPreferredSize(size);
+        scroll.setMinimumSize(size);
+        // text.setPreferredSize(size);
+
+        jdialog.setLocationRelativeTo(frame);
+        jdialog.setVisible(true);
+
+        try {
+            textPane.setSelectionStart(0);
+            textPane.setSelectionEnd(0);
+        } catch (Exception ex) {
+        }
+
+    }
+
+    public static void showUnitCostBreakDown(Entity unit, JFrame frame) {
+        HTMLEditorKit kit = new HTMLEditorKit();
+        unit.calculateBattleValue(true, true);
+
+        unit.getCost(true);
+
+        JEditorPane textPane = new JEditorPane("text/html", "");
+        JScrollPane scroll = new JScrollPane();
+
+        textPane.setEditable(false);
+        textPane.setCaret(new DefaultCaret());
+        textPane.setEditorKit(kit);
+
+        scroll.setViewportView(textPane);
+        scroll.setHorizontalScrollBarPolicy(ScrollPaneConstants.HORIZONTAL_SCROLLBAR_AS_NEEDED);
+        scroll.setVerticalScrollBarPolicy(ScrollPaneConstants.VERTICAL_SCROLLBAR_AS_NEEDED);
+        scroll.getVerticalScrollBar().setUnitIncrement(20);
+
+        textPane.setText(unit.getBVText());
+
+        scroll.setVisible(true);
+
+        JDialog jdialog = new JDialog();
+
+        jdialog.add(scroll);
+        Dimension size = new Dimension(CConfig.getIntParam("WINDOWWIDTH") / 2,
+                CConfig.getIntParam("WINDOWHEIGHT"));
+
+        jdialog.setPreferredSize(size);
+        jdialog.setMinimumSize(size);
+        scroll.setPreferredSize(size);
+        scroll.setMinimumSize(size);
+
+        jdialog.setLocationRelativeTo(frame);
+        jdialog.setVisible(true);
+
+        try {
+            textPane.setSelectionStart(0);
+            textPane.setSelectionEnd(0);
+        } catch (Exception ex) {
+        }
+    }
+
+    public static void showUnitWeightBreakDown(Entity unit, JFrame frame) {
+        TestEntity testEntity = getEntityVerifier(unit);
+        JOptionPane.showMessageDialog(frame, testEntity.printEntity(),
+                "Unit Breakdown", JOptionPane.NO_OPTION);
+    }
+
+    public static void showBVCalculations(String bvText, JFrame frame) {
+        HTMLEditorKit kit = new HTMLEditorKit();
+
+        JEditorPane textPane = new JEditorPane("text/html", "");
+        JScrollPane scroll = new JScrollPane();
+
+        textPane.setEditable(false);
+        textPane.setCaret(new DefaultCaret());
+        textPane.setEditorKit(kit);
+
+        scroll.setViewportView(textPane);
+        scroll.setHorizontalScrollBarPolicy(ScrollPaneConstants.HORIZONTAL_SCROLLBAR_AS_NEEDED);
+        scroll.setVerticalScrollBarPolicy(ScrollPaneConstants.VERTICAL_SCROLLBAR_AS_NEEDED);
+        scroll.getVerticalScrollBar().setUnitIncrement(20);
+
+        textPane.setText(bvText);
+
+        scroll.setVisible(true);
+
+        JDialog jdialog = new JDialog();
+
+        jdialog.add(scroll);
+        Dimension size = new Dimension(
+                (int) (CConfig.getIntParam("WINDOWWIDTH") / 1.5),
+                CConfig.getIntParam("WINDOWHEIGHT"));
+
+        jdialog.setPreferredSize(size);
+        jdialog.setMinimumSize(size);
+        scroll.setPreferredSize(size);
+        scroll.setMinimumSize(size);
+        // text.setPreferredSize(size);
+
+        jdialog.setLocationRelativeTo(frame);
+        jdialog.setVisible(true);
+
+        try {
+            textPane.setSelectionStart(0);
+            textPane.setSelectionEnd(0);
+        } catch (Exception ex) {
+        }
+
+    }
+
+    public static boolean hasBAR(Entity unit) {
+
+        for (int loc = 0; loc < unit.locations(); loc++) {
+            if (unit.hasBARArmor(loc)) {
+                return true;
+            }
+        }
+
+        return false;
+    }
+
+    public static int getLowestBARRating(Entity unit) {
+        int bar = 10;
+
+        for (int loc = 0; loc < unit.locations(); loc++) {
+            if (unit.getBARRating(loc) < bar) {
+                bar = unit.getBARRating(loc);
+            }
+        }
+        return bar;
+    }
+
+    public static String getArmorString(Mech mech, int loc) {
+        if (!mech.hasPatchworkArmor()) {
+            return "";
+        }
+        StringBuilder sb = new StringBuilder("");
+        switch (mech.getArmorType(loc)) {
+            case EquipmentType.T_ARMOR_REFLECTIVE:
+                sb.append("LR");
+                break;
+            case EquipmentType.T_ARMOR_HARDENED:
+                sb.append("HD");
+                break;
+            case EquipmentType.T_ARMOR_LIGHT_FERRO:
+                sb.append("LF");
+                break;
+            case EquipmentType.T_ARMOR_HEAVY_FERRO:
+                sb.append("HF");
+                break;
+            case EquipmentType.T_ARMOR_FERRO_FIBROUS:
+            case EquipmentType.T_ARMOR_FERRO_FIBROUS_PROTO:
+                sb.append("FF");
+                break;
+            case EquipmentType.T_ARMOR_STEALTH:
+                sb.append("SA");
+                break;
+            case EquipmentType.T_ARMOR_INDUSTRIAL:
+                sb.append("IN");
+                break;
+            case EquipmentType.T_ARMOR_COMMERCIAL:
+                sb.append("CO");
+                break;
+            case EquipmentType.T_ARMOR_FERRO_LAMELLOR:
+                sb.append("FL");
+                break;
+            case EquipmentType.T_ARMOR_REACTIVE:
+                sb.append("RE");
+                break;
+            default:
+                return "";
+        }
+        if (mech.hasBARArmor(loc)) {
+            sb.append(" B" + mech.getBARRating(loc));
+        }
+        return sb.toString();
+    }
+
+    public static boolean canUseAmmo(Entity unit, AmmoType atype) {
+        boolean match = false;
+        if ((unit instanceof BattleArmor)
+                && !atype.hasFlag(AmmoType.F_BATTLEARMOR)){
+            return false;
+        }
+        if (!(unit instanceof BattleArmor)
+                && atype.hasFlag(AmmoType.F_BATTLEARMOR)){
+            return false;
+        }
+
+        for (Mounted m : unit.getWeaponList()) {
+            if (m.getType() instanceof AmmoWeapon) {
+                WeaponType wtype = (WeaponType) m.getType();
+                if ((wtype.getAmmoType() == atype.getAmmoType())
+                        && (wtype.getRackSize() == atype.getRackSize())) {
+                    match = true;
+                }
+            }
+        }
+        return match;
+    }
+
+    public static int countUsedCriticals(Mech unit) {
+        int nCrits = 0;
+        for (int i = 0; i < unit.locations(); i++) {
+            for (int j = 0; j < unit.getNumberOfCriticals(i); j++) {
+                CriticalSlot cs = unit.getCritical(i, j);
+                if (null != cs) {
+                    nCrits++;
+                }
+            }
+        }
+        return nCrits + countUnallocatedCriticals(unit);
+    }
+
+    public static int countUnallocatedCriticals(Mech unit) {
+        int nCrits = 0;
+        int engineHeatSinkCount = UnitUtil.getCriticalFreeHeatSinks(unit,
+                unit.hasCompactHeatSinks());
+        for (Mounted mount : unit.getMisc()) {
+            if (UnitUtil.isHeatSink(mount)
+                    && (mount.getLocation() == Entity.LOC_NONE)) {
+                if (engineHeatSinkCount > 0) {
+                    engineHeatSinkCount--;
+                    continue;
+                }
+            }
+            if ((mount.getLocation() == Entity.LOC_NONE)) {
+                nCrits += UnitUtil.getCritsUsed(unit, mount.getType());
+            }
+        }
+        for (Mounted mount : unit.getWeaponList()) {
+            if (mount.getLocation() == Entity.LOC_NONE) {
+                nCrits += UnitUtil.getCritsUsed(unit, mount.getType());
+            }
+        }
+        for (Mounted mount : unit.getAmmo()) {
+            if ((mount.getLocation() == Entity.LOC_NONE)
+                    && ((mount.getUsableShotsLeft() > 1) || (((AmmoType) mount
+                            .getType()).getAmmoType() == AmmoType.T_COOLANT_POD))) {
+                nCrits += UnitUtil.getCritsUsed(unit, mount.getType());
+            }
+        }
+        return nCrits;
+    }
+
+    // gives total number of sinks, not just critical slots
+    public static int countActualHeatSinks(Mech unit) {
+        int sinks = 0;
+        for (Mounted mounted : unit.getMisc()) {
+            if (!UnitUtil.isHeatSink(mounted)) {
+                continue;
+            }
+            if (mounted.getType().hasFlag(MiscType.F_COMPACT_HEAT_SINK)) {
+                if (mounted.getType().hasFlag(MiscType.F_HEAT_SINK)) {
+                    sinks++;
+                } else if (mounted.getType().hasFlag(
+                        MiscType.F_DOUBLE_HEAT_SINK)) {
+                    sinks++;
+                    sinks++;
+                }
+            } else {
+                sinks++;
+            }
+        }
+        return sinks;
+    }
+
+    public static void checkEquipmentByTechLevel(Entity unit) {
+        Vector<Mounted> toRemove = new Vector<Mounted>();
+        for (Mounted m : unit.getEquipment()) {
+            EquipmentType etype = m.getType();
+            if (UnitUtil.isArmorOrStructure(etype)
+                    || UnitUtil.isHeatSink(etype) || UnitUtil.isJumpJet(etype)) {
+                continue;
+            }
+            if (etype.hasFlag(MiscType.F_TSM)
+                    || etype.hasFlag(MiscType.F_INDUSTRIAL_TSM)
+                    || etype.hasFlag(MiscType.F_MASC)) {
+                continue;
+            }
+            if (!UnitUtil.isLegal(unit, etype)) {
+                toRemove.add(m);
+            }
+        }
+        for (Mounted m : toRemove) {
+            UnitUtil.removeMounted(unit, m);
+        }
+        if (unit instanceof Infantry) {
+            Infantry pbi = (Infantry) unit;
+            if ((null != pbi.getPrimaryWeapon())
+                    && !UnitUtil.isLegal(unit, pbi.getPrimaryWeapon())) {
+                UnitUtil.replaceMainWeapon((Infantry) unit,
+                        (InfantryWeapon) EquipmentType
+                                .get("Infantry Auto Rifle"), false);
+            }
+            if ((null != pbi.getSecondaryWeapon())
+                    && !UnitUtil.isLegal(unit, pbi.getSecondaryWeapon())) {
+                UnitUtil.replaceMainWeapon((Infantry) unit, null, true);
+            }
+        }
+    }
+
+    public static void replaceMainWeapon(Infantry unit, InfantryWeapon weapon,
+            boolean secondary) {
+        Mounted existingInfantryMount = null;
+        for (Mounted m : unit.getWeaponList()) {
+            if ((m.getType() instanceof InfantryWeapon)
+                    && (m.getLocation() == Infantry.LOC_INFANTRY)) {
+                existingInfantryMount = m;
+                break;
+            }
+        }
+        if (null != existingInfantryMount) {
+            UnitUtil.removeMounted(unit, existingInfantryMount);
+        }
+        if (secondary) {
+            unit.setSecondaryWeapon(weapon);
+        } else {
+            unit.setPrimaryWeapon(weapon);
+        }
+        // if there is more than one secondary weapon per squad, then add that
+        // to the unit otherwise add the primary weapon (unless the secondary
+        // is TAG, in which case both are added.
+        if (unit.getSecondaryWeapon() != null && unit.getSecondaryWeapon().hasFlag(WeaponType.F_TAG)) {
+            try {
+                unit.addEquipment(unit.getPrimaryWeapon(),
+                        Infantry.LOC_INFANTRY);
+                unit.addEquipment(unit.getSecondaryWeapon(),
+                        Infantry.LOC_INFANTRY);
+            } catch (LocationFullException ex) {
+
+            }            
+        } else if ((unit.getSecondaryN() < 2) || (null == unit.getSecondaryWeapon())) {
+            try {
+                unit.addEquipment(unit.getPrimaryWeapon(),
+                        Infantry.LOC_INFANTRY);
+            } catch (LocationFullException ex) {
+
+            }
+        } else {
+            try {
+                unit.addEquipment(unit.getSecondaryWeapon(),
+                        Infantry.LOC_INFANTRY);
+            } catch (LocationFullException ex) {
+
+            }
+        }
+    }
+    
+    public static void replaceFieldGun(Infantry unit, WeaponType fieldGun, int num) {
+        List<Mounted> toRemove = unit.getEquipment().stream()
+                .filter(m -> m.getLocation() == Infantry.LOC_FIELD_GUNS)
+                .collect(Collectors.toList());
+        unit.getEquipment().removeAll(toRemove);
+        unit.getWeaponList().removeAll(toRemove);
+        unit.getAmmo().removeAll(toRemove);
+        final long munition;
+        if (fieldGun != null && num > 0) {
+            if (fieldGun.getAmmoType() == AmmoType.T_AC_LBX
+                    || fieldGun.getAmmoType() == AmmoType.T_AC_LBX_THB) {
+                munition = AmmoType.M_CLUSTER;
+            } else {
+                munition = AmmoType.M_STANDARD;
+            }
+            Optional<AmmoType> ammo = AmmoType.getMunitionsFor(fieldGun.getAmmoType()).stream()
+                    .filter(eq -> ((AmmoType)eq).getMunitionType() == munition
+                            && ((AmmoType)eq).getRackSize() == fieldGun.getRackSize())
+                    .findFirst();
+            if (!ammo.isPresent()) {
+                ammo = AmmoType.getMunitionsFor(fieldGun.getAmmoType())
+                        .stream().findFirst();
+            }
+            for (int i = 0; i < num; i++) {
+                try {
+                    unit.addEquipment(fieldGun, Infantry.LOC_FIELD_GUNS);
+                    if (ammo.isPresent()) {
+                        unit.addEquipment(ammo.get(), Infantry.LOC_FIELD_GUNS);
+                    } else {
+                        System.err.println("Could not find ammo for field gun " + fieldGun.getName());
+                    }
+                } catch (LocationFullException ex) {
+                    ex.printStackTrace();
+                }
+            }                
+        }
+    }
+
+    public static String trimInfantryWeaponNames(String wname) {
+        return wname.replace("Infantry ", "");
+    }
+
+    public static void resetInfantryArmor(Infantry unit) {
+        unit.setArmorEncumbering(false);
+        unit.setSpaceSuit(false);
+        unit.setDEST(false);
+        unit.setSneakCamo(false);
+        unit.setSneakECM(false);
+        unit.setSneakIR(false);
+        unit.setDamageDivisor(1.0);
+    }
+
+    public static void removeOmniArmActuators(Mech mech) {
+        if ((mech instanceof BipedMech) || (mech instanceof TripodMech)) {
+            boolean leftACGaussPPC = false;
+            boolean rightACGaussPPC = false;
+            for (Mounted weapon : mech.getWeaponList()) {
+                if ((weapon.getLocation() == Mech.LOC_LARM)
+                        && ((weapon.getType() instanceof ACWeapon)
+                                || (weapon.getType() instanceof GaussWeapon)
+                                || (weapon.getType() instanceof LBXACWeapon)
+                                || (weapon.getType() instanceof UACWeapon) || (weapon
+                                    .getType() instanceof PPCWeapon))) {
+                    leftACGaussPPC = true;
+                }
+                if ((weapon.getLocation() == Mech.LOC_RARM)
+                        && ((weapon.getType() instanceof ACWeapon)
+                                || (weapon.getType() instanceof GaussWeapon)
+                                || (weapon.getType() instanceof LBXACWeapon)
+                                || (weapon.getType() instanceof UACWeapon) || (weapon
+                                    .getType() instanceof PPCWeapon))) {
+                    rightACGaussPPC = true;
+                }
+            }
+            if (leftACGaussPPC) {
+                removeArm(mech, Mech.LOC_LARM);
+                UnitUtil.compactCriticals(mech, Mech.LOC_LARM);
+            }
+            if (rightACGaussPPC) {
+                removeArm(mech, Mech.LOC_RARM);
+                UnitUtil.compactCriticals(mech, Mech.LOC_RARM);
+            }
+        }
+
+    }
+
+    public static void removeHand(Mech mech, int location) {
+        if (mech.hasSystem(Mech.ACTUATOR_HAND, location)) {
+            mech.setCritical(location, 3, null);
+        }
+    }
+
+    public static void removeArm(Mech mech, int location) {
+        if (mech.hasSystem(Mech.ACTUATOR_LOWER_ARM, location)) {
+            mech.setCritical(location, 2, null);
+            // Only remove the next slot of it actually is a hand
+            if (mech.hasSystem(Mech.ACTUATOR_HAND, location)) {
+                removeHand(mech, location);
+            }
+        }
+
+    }
+
+    public static MMLogger getLogger() {
+        return MegaMekLab.getLogger();
+    }
+}