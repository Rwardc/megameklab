/*
 * MegaMekLab - Copyright (C) 2009
 *
 * Original author - jtighe (torren@users.sourceforge.net)
 *
 * This program is free software; you can redistribute it and/or modify it under
 * the terms of the GNU General Public License as published by the Free Software
 * Foundation; either version 2 of the License, or (at your option) any later
 * version.
 *
 * This program is distributed in the hope that it will be useful, but WITHOUT
 * ANY WARRANTY; without even the implied warranty of MERCHANTABILITY or FITNESS
 * FOR A PARTICULAR PURPOSE. See the GNU General Public License for more
 * details.
 */

package megameklab.com.util;

import java.awt.Frame;
import java.awt.event.ActionEvent;
import java.awt.event.ActionListener;
import java.awt.event.KeyEvent;
import java.awt.print.Book;
import java.awt.print.PageFormat;
import java.awt.print.Paper;
<<<<<<< HEAD
import java.awt.print.PrinterException;
=======
>>>>>>> 253c2dea
import java.awt.print.PrinterJob;
import java.io.File;
import java.util.ArrayList;
import java.util.List;
import java.util.Vector;
<<<<<<< HEAD
=======
import java.util.stream.Collectors;
>>>>>>> 253c2dea

import javax.print.attribute.HashPrintRequestAttributeSet;
import javax.print.attribute.standard.MediaPrintableArea;
import javax.print.attribute.standard.MediaSizeName;
import javax.swing.JFileChooser;
import javax.swing.JFrame;
import javax.swing.JMenu;
import javax.swing.JMenuItem;
import javax.swing.JOptionPane;
import javax.swing.KeyStroke;
import javax.swing.filechooser.FileNameExtensionFilter;

import megamek.client.ui.swing.UnitLoadingDialog;
import megamek.client.ui.swing.UnitSelectorDialog;
import megamek.common.Aero;
import megamek.common.BattleArmor;
<<<<<<< HEAD
import megamek.common.BipedMech;
=======
>>>>>>> 253c2dea
import megamek.common.ConvFighter;
import megamek.common.Dropship;
import megamek.common.Entity;
import megamek.common.EntityListFile;
import megamek.common.EntityMovementMode;
import megamek.common.FixedWingSupport;
import megamek.common.Infantry;
<<<<<<< HEAD
import megamek.common.Jumpship;
=======
>>>>>>> 253c2dea
import megamek.common.LargeSupportTank;
import megamek.common.Mech;
import megamek.common.MechFileParser;
import megamek.common.Protomech;
<<<<<<< HEAD
import megamek.common.QuadMech;
import megamek.common.SmallCraft;
import megamek.common.SpaceStation;
import megamek.common.Tank;
import megamek.common.TripodMech;
import megamek.common.VTOL;
import megamek.common.Warship;
import megameklab.com.ui.Aero.Printing.PrintAero;
import megameklab.com.ui.Aero.Printing.PrintConventionalFighter;
import megameklab.com.ui.Aero.Printing.PrintFixedWingSupport;
import megameklab.com.ui.Aero.Printing.PrintJumpship;
import megameklab.com.ui.Aero.Printing.PrintSmallCraftAerodyne;
import megameklab.com.ui.Aero.Printing.PrintSmallCraftSpheroid;
import megameklab.com.ui.Aero.Printing.PrintSpaceStation;
import megameklab.com.ui.Aero.Printing.PrintWarship;
=======
import megamek.common.SmallCraft;
import megamek.common.Tank;
import megamek.common.VTOL;
import megameklab.com.printing.PrintMech;
import megameklab.com.printing.PrintTask;
import megameklab.com.ui.Aero.Printing.PrintAero;
import megameklab.com.ui.Aero.Printing.PrintConventionalFighter;
import megameklab.com.ui.Aero.Printing.PrintFixedWingSupport;
import megameklab.com.ui.Aero.Printing.PrintSmallCraftAerodyne;
import megameklab.com.ui.Aero.Printing.PrintSmallCraftSpheroid;
>>>>>>> 253c2dea
import megameklab.com.ui.BattleArmor.Printing.PrintBattleArmor;
import megameklab.com.ui.Dropship.Printing.PrintAerodyne;
import megameklab.com.ui.Dropship.Printing.PrintSpheroid;
import megameklab.com.ui.Infantry.Printing.PrintInfantry;
<<<<<<< HEAD
import megameklab.com.ui.Mek.Printing.PrintMech;
import megameklab.com.ui.Mek.Printing.PrintQuad;
import megameklab.com.ui.Mek.Printing.PrintTripod;
import megameklab.com.ui.ProtoMek.Printing.PrintProtomech;
import megameklab.com.ui.Vehicle.Printing.PrintDualTurretVehicle;
import megameklab.com.ui.Vehicle.Printing.PrintLargeSupportVehicle;
import megameklab.com.ui.Vehicle.Printing.PrintNavalVehicle;
import megameklab.com.ui.Vehicle.Printing.PrintVTOL;
import megameklab.com.ui.Vehicle.Printing.PrintVehicle;
import megameklab.com.ui.dialog.UnitPrintQueueDialog;
=======
import megameklab.com.ui.Vehicle.Printing.PrintDualTurretVehicle;
import megameklab.com.ui.Vehicle.Printing.PrintLargeSupportVehicle;
import megameklab.com.ui.Vehicle.Printing.PrintVTOL;
import megameklab.com.ui.Vehicle.Printing.PrintVehicle;
import megameklab.com.ui.dialog.UnitPrintQueueDialog;
import megameklab.com.ui.protomek.printing.PrintProtomech;
>>>>>>> 253c2dea

public class UnitPrintManager {

    public static boolean printEntity(Entity entity) {

        Vector<Entity> unitList = new Vector<Entity>();

        unitList.add(entity);

        return printAllUnits(unitList, false);
    }

    public static void selectUnitToPrint(JFrame parent) {
        UnitLoadingDialog unitLoadingDialog = new UnitLoadingDialog(parent);
        UnitSelectorDialog viewer = new UnitSelectorDialog(parent, unitLoadingDialog, true);

        Entity entity = null;

        entity = viewer.getChosenEntity();

        viewer.setVisible(false);
        viewer.dispose();
        if(null != entity) {
            UnitPrintManager.printEntity(entity);
        }
    }

    public static void printMuls(Frame parent, boolean singlePrint) {
        JFileChooser f = new JFileChooser(System.getProperty("user.dir"));
        f.setLocation(parent.getLocation().x + 150, parent.getLocation().y + 100);
        f.setDialogTitle("Print From MUL");
        f.setMultiSelectionEnabled(false);

        FileNameExtensionFilter filter = new FileNameExtensionFilter("Mul Files", "mul");

        // Add a filter for mul files
        f.setFileFilter(filter);

        int returnVal = f.showOpenDialog(parent);
        if ((returnVal != JFileChooser.APPROVE_OPTION) || (f.getSelectedFile() == null)) {
            // I want a file, y'know!
            return;
        }
        Vector<Entity> loadedUnits = new Vector<Entity>();
        try {
            loadedUnits = EntityListFile.loadFrom(f.getSelectedFile());
            loadedUnits.trimToSize();
        } catch (Exception ex) {
            ex.printStackTrace();
            return;
        }

        printAllUnits(loadedUnits, singlePrint);
    }

    public static boolean printAllUnits(Vector<Entity> loadedUnits, boolean singlePrint) {
        Book book = new Book();
        
        List<Infantry> infList = new ArrayList<>();
        List<BattleArmor> baList = new ArrayList<>();
        List<Protomech> protoList = new ArrayList<>();
        List<Entity> unprintable = new ArrayList<>();

        HashPrintRequestAttributeSet aset = new HashPrintRequestAttributeSet();
        aset.add(MediaSizeName.NA_LETTER);
        aset.add(new MediaPrintableArea(0, 0, 8.5f, 11, MediaPrintableArea.INCH));
        PrinterJob masterPrintJob = PrinterJob.getPrinterJob();
        if (!masterPrintJob.printDialog(aset)) {
            return true;
        }

        PageFormat pageFormat = new PageFormat();
        pageFormat = masterPrintJob.getPageFormat(null);

        Paper p = pageFormat.getPaper();
        p.setImageableArea(0, 0, p.getWidth(), p.getHeight());

        pageFormat.setPaper(p);

        Tank tank1 = null;
        Tank wige1 = null;
        Tank dualTurret1 = null;
        for (Entity unit : loadedUnits) {
<<<<<<< HEAD
            if (unit instanceof QuadMech) {
                UnitUtil.removeOneShotAmmo(unit);
                UnitUtil.expandUnitMounts((Mech) unit);
                book.append(new PrintQuad((QuadMech) unit), pageFormat);
            } else if (unit instanceof BipedMech) {
                UnitUtil.removeOneShotAmmo(unit);
                UnitUtil.expandUnitMounts((Mech) unit);
                book.append(new PrintMech((BipedMech) unit), pageFormat);
            } else if (unit instanceof TripodMech) {
                UnitUtil.removeOneShotAmmo(unit);
                UnitUtil.expandUnitMounts((Mech) unit);
                book.append(new PrintTripod((TripodMech) unit), pageFormat);
            } else if ((unit instanceof LargeSupportTank) || ((unit instanceof Tank)
                    && (unit.getMovementMode() != EntityMovementMode.VTOL) && ((Tank) unit).isSuperHeavy())) {
=======
            if (unit instanceof Mech) {
                UnitUtil.removeOneShotAmmo(unit);
                UnitUtil.expandUnitMounts((Mech) unit);
                book.append(new PrintMech((Mech) unit, book.getNumberOfPages()), pageFormat);
            } else if ((unit instanceof LargeSupportTank) || ((unit instanceof Tank) && (unit.getMovementMode() != EntityMovementMode.VTOL) && ((Tank)unit).isSuperHeavy())) {
>>>>>>> 253c2dea
                book.append(new PrintLargeSupportVehicle((Tank) unit), pageFormat);
            } else if (unit instanceof VTOL) {
                book.append(new PrintVTOL((VTOL) unit), pageFormat);
            } else if (unit.getMovementMode() == EntityMovementMode.WIGE) {
                if (singlePrint) {
                    book.append(new PrintVehicle((Tank) unit,  null), pageFormat);
                } else if (null != wige1) {
                    book.append(new PrintVehicle(wige1, (Tank) unit), pageFormat);
                    wige1 = null;
                } else {
                    wige1 = (Tank) unit;
                }
<<<<<<< HEAD
            } else if ((unit instanceof Tank) && ((unit.getMovementMode() == EntityMovementMode.NAVAL)
                    || (unit.getMovementMode() == EntityMovementMode.SUBMARINE)
                    || (unit.getMovementMode() == EntityMovementMode.HYDROFOIL))) {
                book.append(new PrintNavalVehicle((Tank) unit), pageFormat);
=======
            } else if ((unit instanceof Tank) && ((unit.getMovementMode() == EntityMovementMode.NAVAL) || (unit.getMovementMode() == EntityMovementMode.SUBMARINE) || (unit.getMovementMode() == EntityMovementMode.HYDROFOIL))) {
                unprintable.add(unit);
                //book.append(new PrintNavalVehicle((Tank) unit), pageFormat);
>>>>>>> 253c2dea
            } else if (unit instanceof Tank) {
                if (!((Tank) unit).hasNoDualTurret()) {
                    if (singlePrint) {
                        book.append(new PrintDualTurretVehicle((Tank) unit,  null), pageFormat);
                    } else if (null != dualTurret1) {
                        book.append(new PrintDualTurretVehicle(dualTurret1, (Tank) unit), pageFormat);
                        dualTurret1 = null;
                    } else {
                        dualTurret1 = (Tank) unit;
                    }
                } else {
                    if (singlePrint) {
                        book.append(new PrintVehicle((Tank) unit,  null), pageFormat);
                    } else if (null != tank1) {
                        book.append(new PrintVehicle(tank1, (Tank) unit), pageFormat);
                        tank1 = null;
                    } else {
                        tank1 = (Tank) unit;
                    }
                }
<<<<<<< HEAD
            } else if (unit instanceof Aero) {
=======
            } else if (unit.hasETypeFlag(Entity.ETYPE_AERO) && !unit.hasETypeFlag(Entity.ETYPE_JUMPSHIP)) {
>>>>>>> 253c2dea
                if (unit instanceof Dropship) {
                    if (unit.getMovementMode() == EntityMovementMode.AERODYNE) {
                        book.append(new PrintAerodyne((Dropship) unit), pageFormat);
                    } else {
                        book.append(new PrintSpheroid((Dropship) unit), pageFormat);
                    }
                } else if (unit instanceof FixedWingSupport) {
                    book.append(new PrintFixedWingSupport((FixedWingSupport) unit), pageFormat);
                } else if (unit instanceof ConvFighter) {
                    book.append(new PrintConventionalFighter((ConvFighter) unit), pageFormat);
                } else if (unit instanceof SmallCraft) {
                    if (unit.getMovementMode() == EntityMovementMode.AERODYNE) {
                        book.append(new PrintSmallCraftAerodyne((SmallCraft) unit), pageFormat);
                    } else {
                        book.append(new PrintSmallCraftSpheroid((SmallCraft) unit), pageFormat);
                    }
<<<<<<< HEAD
                } else if (unit instanceof Warship) {
                    book.append(new PrintWarship((Warship) unit, book.getNumberOfPages()), pageFormat);
                } else if (unit instanceof Jumpship) {
                    book.append(new PrintJumpship((Jumpship) unit), pageFormat);
                } else if (unit instanceof SpaceStation) {
                    book.append(new PrintSpaceStation((SpaceStation) unit), pageFormat);
=======
>>>>>>> 253c2dea
                } else {
                    book.append(new PrintAero((Aero) unit), pageFormat);
                }
            } else if (unit instanceof BattleArmor) {
                baList.add((BattleArmor) unit);
                if (singlePrint || baList.size() > 4) {
                    book.append(new PrintBattleArmor(baList),  pageFormat);
                    baList = new ArrayList<>();
                }
            } else if (unit instanceof Infantry) {
                infList.add((Infantry) unit);
                if (singlePrint || infList.size() > 3) {
                    book.append(new PrintInfantry(infList),  pageFormat);
                    infList = new ArrayList<>();
                }
            } else if (unit instanceof Protomech) {
                protoList.add((Protomech) unit);
                if (singlePrint || protoList.size() > 4) {
                    book.append(new PrintProtomech(protoList),  pageFormat);
                    protoList = new ArrayList<>();
                }
            } else {
                //TODO: show a message dialog that lists the unprintable units
                unprintable.add(unit);
            }
        }
<<<<<<< HEAD
        if (null != tank1) {
            book.append(new PrintVehicle(tank1, null), pageFormat);
        }
        if (null != wige1) {
            book.append(new PrintVehicle(wige1, null), pageFormat);
        }
=======
        
        if (unprintable.size() > 0) {
            JOptionPane.showMessageDialog(null, "Printing is not currently supported for the following units:\n"
                    + unprintable.stream().map(en -> en.getChassis() + " " + en.getModel())
                    .collect(Collectors.joining("\n")));
        }
        
        if (null != wige1) {
            book.append(new PrintVehicle(wige1, null), pageFormat);
        }
        if (null != tank1) {
            book.append(new PrintVehicle(tank1, null), pageFormat);
        }
>>>>>>> 253c2dea
        if (null != dualTurret1) {
            book.append(new PrintDualTurretVehicle(dualTurret1, null), pageFormat);
        }
        if (baList.size() > 0) {
            book.append(new PrintBattleArmor(baList), pageFormat);
        }
        if (infList.size() > 0) {
            book.append(new PrintInfantry(infList), pageFormat);
        }
        if (protoList.size() > 0) {
            book.append(new PrintProtomech(protoList), pageFormat);
        }
        
        masterPrintJob.setPageable(book);
        if (loadedUnits.size() > 1) {
            masterPrintJob.setJobName(loadedUnits.get(0).getShortNameRaw() + " etc");
        } else if (loadedUnits.size() > 0) {
            masterPrintJob.setJobName(loadedUnits.get(0).getShortNameRaw());
        }
<<<<<<< HEAD
        try {
            masterPrintJob.print(aset);
        } catch (PrinterException e) {
            // printing cancelled
            return false;
        }
=======

        PrintTask task = new PrintTask(masterPrintJob, aset);
        task.execute();
>>>>>>> 253c2dea

        return true;
    }

    public static JMenu printMenu(final JFrame parent, JMenuItem item) {
        JMenu printMenu = new JMenu("Print");
        printMenu.setMnemonic(KeyEvent.VK_P);

        printMenu.add(item);

        printMenu.addSeparator();

        item = new JMenuItem("Queue Units to Print");
        item.setMnemonic(KeyEvent.VK_Q);
        item.addActionListener(new ActionListener() {
            public void actionPerformed(ActionEvent e) {
                new UnitPrintQueueDialog(parent);
            }
        });

        printMenu.add(item);
        printMenu.addSeparator();

        item = new JMenuItem("Other Unit");
        item.setMnemonic(KeyEvent.VK_O);
        item.setAccelerator(KeyStroke.getKeyStroke(KeyEvent.VK_O, ActionEvent.CTRL_MASK));
        item.addActionListener(new ActionListener() {
            public void actionPerformed(ActionEvent e) {
                UnitPrintManager.printSelectedUnit(parent);
            }
        });
        printMenu.add(item);

        item = new JMenuItem("From File");
        item.setMnemonic(KeyEvent.VK_I);
        item.setAccelerator(KeyStroke.getKeyStroke(KeyEvent.VK_L, ActionEvent.CTRL_MASK));
        item.addActionListener(new ActionListener() {
            public void actionPerformed(ActionEvent e) {
                UnitPrintManager.printUnitFile(parent);
            }
        });
        printMenu.add(item);

        item = new JMenuItem("From File (Single Unit Per RS)");
        item.setAccelerator(KeyStroke.getKeyStroke(KeyEvent.VK_R, ActionEvent.CTRL_MASK + ActionEvent.SHIFT_MASK));
        item.addActionListener(new ActionListener() {
            public void actionPerformed(ActionEvent e) {
                UnitPrintManager.printUnitFile(parent, true);
            }
        });
        printMenu.add(item);

        printMenu.addSeparator();
        item = new JMenuItem("From MUL");
        item.setMnemonic(KeyEvent.VK_M);
        item.setAccelerator(KeyStroke.getKeyStroke(KeyEvent.VK_M, ActionEvent.CTRL_MASK));
        item.addActionListener(new ActionListener() {
            public void actionPerformed(ActionEvent e) {
                UnitPrintManager.printMuls(parent, false);
            }
        });
        printMenu.add(item);

        item = new JMenuItem("From MUL (Single Unit Per RS)");
        item.setMnemonic(KeyEvent.VK_R);
        item.addActionListener(new ActionListener() {
            public void actionPerformed(ActionEvent e) {
                UnitPrintManager.printMuls(parent, true);
            }
        });
        printMenu.add(item);

        return printMenu;
    }

    public static void printSelectedUnit(JFrame parent) {
        UnitLoadingDialog unitLoadingDialog = new UnitLoadingDialog(parent);
        unitLoadingDialog.setVisible(true);
        UnitSelectorDialog viewer = new UnitSelectorDialog(parent, unitLoadingDialog, true);

        viewer.setVisible(false);
        Entity entity = viewer.getChosenEntity();

        if (entity != null) {
            boolean printed = UnitPrintManager.printEntity(entity);
            viewer.dispose();

            if (!printed) {
                JOptionPane.showMessageDialog(parent, "Unable to print that unit type!");
            }
        }
    }

    public static void printUnitFile(JFrame parent) {
        printUnitFile(parent, false);
    }

    public static void printUnitFile(JFrame parent, boolean singleUnit) {
        String filePathName = System.getProperty("user.dir").toString() + "/data/mechfiles/";

        JFileChooser f = new JFileChooser(filePathName);
        f.setLocation(parent.getLocation().x + 150, parent.getLocation().y + 100);
        f.setDialogTitle("Print Unit File");
        f.setMultiSelectionEnabled(true);

        FileNameExtensionFilter filter = new FileNameExtensionFilter("Unit Files", "blk", "mtf");

        // Add a filter for mul files
        f.setFileFilter(filter);

        int returnVal = f.showOpenDialog(parent);
        if ((returnVal != JFileChooser.APPROVE_OPTION) || (f.getSelectedFile() == null)) {
            // I want a file, y'know!
            return;
        }

        try {

            Vector<Entity> unitList = new Vector<Entity>();

            for (File entityFile : f.getSelectedFiles()) {
                Entity tempEntity = new MechFileParser(entityFile).getEntity();
                unitList.add(tempEntity);
            }
            printAllUnits(unitList, singleUnit);
        } catch (Exception ex) {
            ex.printStackTrace();
        }
    }
}<|MERGE_RESOLUTION|>--- conflicted
+++ resolved
@@ -23,19 +23,12 @@
 import java.awt.print.Book;
 import java.awt.print.PageFormat;
 import java.awt.print.Paper;
-<<<<<<< HEAD
-import java.awt.print.PrinterException;
-=======
->>>>>>> 253c2dea
 import java.awt.print.PrinterJob;
 import java.io.File;
 import java.util.ArrayList;
 import java.util.List;
 import java.util.Vector;
-<<<<<<< HEAD
-=======
 import java.util.stream.Collectors;
->>>>>>> 253c2dea
 
 import javax.print.attribute.HashPrintRequestAttributeSet;
 import javax.print.attribute.standard.MediaPrintableArea;
@@ -52,10 +45,6 @@
 import megamek.client.ui.swing.UnitSelectorDialog;
 import megamek.common.Aero;
 import megamek.common.BattleArmor;
-<<<<<<< HEAD
-import megamek.common.BipedMech;
-=======
->>>>>>> 253c2dea
 import megamek.common.ConvFighter;
 import megamek.common.Dropship;
 import megamek.common.Entity;
@@ -63,31 +52,10 @@
 import megamek.common.EntityMovementMode;
 import megamek.common.FixedWingSupport;
 import megamek.common.Infantry;
-<<<<<<< HEAD
-import megamek.common.Jumpship;
-=======
->>>>>>> 253c2dea
 import megamek.common.LargeSupportTank;
 import megamek.common.Mech;
 import megamek.common.MechFileParser;
 import megamek.common.Protomech;
-<<<<<<< HEAD
-import megamek.common.QuadMech;
-import megamek.common.SmallCraft;
-import megamek.common.SpaceStation;
-import megamek.common.Tank;
-import megamek.common.TripodMech;
-import megamek.common.VTOL;
-import megamek.common.Warship;
-import megameklab.com.ui.Aero.Printing.PrintAero;
-import megameklab.com.ui.Aero.Printing.PrintConventionalFighter;
-import megameklab.com.ui.Aero.Printing.PrintFixedWingSupport;
-import megameklab.com.ui.Aero.Printing.PrintJumpship;
-import megameklab.com.ui.Aero.Printing.PrintSmallCraftAerodyne;
-import megameklab.com.ui.Aero.Printing.PrintSmallCraftSpheroid;
-import megameklab.com.ui.Aero.Printing.PrintSpaceStation;
-import megameklab.com.ui.Aero.Printing.PrintWarship;
-=======
 import megamek.common.SmallCraft;
 import megamek.common.Tank;
 import megamek.common.VTOL;
@@ -98,30 +66,16 @@
 import megameklab.com.ui.Aero.Printing.PrintFixedWingSupport;
 import megameklab.com.ui.Aero.Printing.PrintSmallCraftAerodyne;
 import megameklab.com.ui.Aero.Printing.PrintSmallCraftSpheroid;
->>>>>>> 253c2dea
 import megameklab.com.ui.BattleArmor.Printing.PrintBattleArmor;
 import megameklab.com.ui.Dropship.Printing.PrintAerodyne;
 import megameklab.com.ui.Dropship.Printing.PrintSpheroid;
 import megameklab.com.ui.Infantry.Printing.PrintInfantry;
-<<<<<<< HEAD
-import megameklab.com.ui.Mek.Printing.PrintMech;
-import megameklab.com.ui.Mek.Printing.PrintQuad;
-import megameklab.com.ui.Mek.Printing.PrintTripod;
-import megameklab.com.ui.ProtoMek.Printing.PrintProtomech;
-import megameklab.com.ui.Vehicle.Printing.PrintDualTurretVehicle;
-import megameklab.com.ui.Vehicle.Printing.PrintLargeSupportVehicle;
-import megameklab.com.ui.Vehicle.Printing.PrintNavalVehicle;
-import megameklab.com.ui.Vehicle.Printing.PrintVTOL;
-import megameklab.com.ui.Vehicle.Printing.PrintVehicle;
-import megameklab.com.ui.dialog.UnitPrintQueueDialog;
-=======
 import megameklab.com.ui.Vehicle.Printing.PrintDualTurretVehicle;
 import megameklab.com.ui.Vehicle.Printing.PrintLargeSupportVehicle;
 import megameklab.com.ui.Vehicle.Printing.PrintVTOL;
 import megameklab.com.ui.Vehicle.Printing.PrintVehicle;
 import megameklab.com.ui.dialog.UnitPrintQueueDialog;
 import megameklab.com.ui.protomek.printing.PrintProtomech;
->>>>>>> 253c2dea
 
 public class UnitPrintManager {
 
@@ -205,28 +159,11 @@
         Tank wige1 = null;
         Tank dualTurret1 = null;
         for (Entity unit : loadedUnits) {
-<<<<<<< HEAD
-            if (unit instanceof QuadMech) {
-                UnitUtil.removeOneShotAmmo(unit);
-                UnitUtil.expandUnitMounts((Mech) unit);
-                book.append(new PrintQuad((QuadMech) unit), pageFormat);
-            } else if (unit instanceof BipedMech) {
-                UnitUtil.removeOneShotAmmo(unit);
-                UnitUtil.expandUnitMounts((Mech) unit);
-                book.append(new PrintMech((BipedMech) unit), pageFormat);
-            } else if (unit instanceof TripodMech) {
-                UnitUtil.removeOneShotAmmo(unit);
-                UnitUtil.expandUnitMounts((Mech) unit);
-                book.append(new PrintTripod((TripodMech) unit), pageFormat);
-            } else if ((unit instanceof LargeSupportTank) || ((unit instanceof Tank)
-                    && (unit.getMovementMode() != EntityMovementMode.VTOL) && ((Tank) unit).isSuperHeavy())) {
-=======
             if (unit instanceof Mech) {
                 UnitUtil.removeOneShotAmmo(unit);
                 UnitUtil.expandUnitMounts((Mech) unit);
                 book.append(new PrintMech((Mech) unit, book.getNumberOfPages()), pageFormat);
             } else if ((unit instanceof LargeSupportTank) || ((unit instanceof Tank) && (unit.getMovementMode() != EntityMovementMode.VTOL) && ((Tank)unit).isSuperHeavy())) {
->>>>>>> 253c2dea
                 book.append(new PrintLargeSupportVehicle((Tank) unit), pageFormat);
             } else if (unit instanceof VTOL) {
                 book.append(new PrintVTOL((VTOL) unit), pageFormat);
@@ -239,16 +176,9 @@
                 } else {
                     wige1 = (Tank) unit;
                 }
-<<<<<<< HEAD
-            } else if ((unit instanceof Tank) && ((unit.getMovementMode() == EntityMovementMode.NAVAL)
-                    || (unit.getMovementMode() == EntityMovementMode.SUBMARINE)
-                    || (unit.getMovementMode() == EntityMovementMode.HYDROFOIL))) {
-                book.append(new PrintNavalVehicle((Tank) unit), pageFormat);
-=======
             } else if ((unit instanceof Tank) && ((unit.getMovementMode() == EntityMovementMode.NAVAL) || (unit.getMovementMode() == EntityMovementMode.SUBMARINE) || (unit.getMovementMode() == EntityMovementMode.HYDROFOIL))) {
                 unprintable.add(unit);
                 //book.append(new PrintNavalVehicle((Tank) unit), pageFormat);
->>>>>>> 253c2dea
             } else if (unit instanceof Tank) {
                 if (!((Tank) unit).hasNoDualTurret()) {
                     if (singlePrint) {
@@ -269,12 +199,14 @@
                         tank1 = (Tank) unit;
                     }
                 }
-<<<<<<< HEAD
-            } else if (unit instanceof Aero) {
-=======
-            } else if (unit.hasETypeFlag(Entity.ETYPE_AERO) && !unit.hasETypeFlag(Entity.ETYPE_JUMPSHIP)) {
->>>>>>> 253c2dea
-                if (unit instanceof Dropship) {
+            } else if (unit.hasETypeFlag(Entity.ETYPE_AERO) {
+                if (unit instanceof Warship) {
+                    book.append(new PrintWarship((Warship) unit), pageFormat);
+                } else if (unit instanceof SpaceStation) {
+                    book.append(new PrintSpaceStation((SpaceStation) unit), pageFormat);
+                } else if (unit instanceof Jumpship) {
+                    book.append(new PrintJumpship((Jumpship) unit), pageFormat);
+                } else if (unit instanceof Dropship) {
                     if (unit.getMovementMode() == EntityMovementMode.AERODYNE) {
                         book.append(new PrintAerodyne((Dropship) unit), pageFormat);
                     } else {
@@ -290,15 +222,6 @@
                     } else {
                         book.append(new PrintSmallCraftSpheroid((SmallCraft) unit), pageFormat);
                     }
-<<<<<<< HEAD
-                } else if (unit instanceof Warship) {
-                    book.append(new PrintWarship((Warship) unit, book.getNumberOfPages()), pageFormat);
-                } else if (unit instanceof Jumpship) {
-                    book.append(new PrintJumpship((Jumpship) unit), pageFormat);
-                } else if (unit instanceof SpaceStation) {
-                    book.append(new PrintSpaceStation((SpaceStation) unit), pageFormat);
-=======
->>>>>>> 253c2dea
                 } else {
                     book.append(new PrintAero((Aero) unit), pageFormat);
                 }
@@ -325,14 +248,6 @@
                 unprintable.add(unit);
             }
         }
-<<<<<<< HEAD
-        if (null != tank1) {
-            book.append(new PrintVehicle(tank1, null), pageFormat);
-        }
-        if (null != wige1) {
-            book.append(new PrintVehicle(wige1, null), pageFormat);
-        }
-=======
         
         if (unprintable.size() > 0) {
             JOptionPane.showMessageDialog(null, "Printing is not currently supported for the following units:\n"
@@ -346,7 +261,6 @@
         if (null != tank1) {
             book.append(new PrintVehicle(tank1, null), pageFormat);
         }
->>>>>>> 253c2dea
         if (null != dualTurret1) {
             book.append(new PrintDualTurretVehicle(dualTurret1, null), pageFormat);
         }
@@ -366,18 +280,9 @@
         } else if (loadedUnits.size() > 0) {
             masterPrintJob.setJobName(loadedUnits.get(0).getShortNameRaw());
         }
-<<<<<<< HEAD
-        try {
-            masterPrintJob.print(aset);
-        } catch (PrinterException e) {
-            // printing cancelled
-            return false;
-        }
-=======
 
         PrintTask task = new PrintTask(masterPrintJob, aset);
         task.execute();
->>>>>>> 253c2dea
 
         return true;
     }
