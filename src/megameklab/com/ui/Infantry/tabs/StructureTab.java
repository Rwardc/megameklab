--- conflicted
+++ resolved
@@ -459,7 +459,6 @@
         getInfantry().setAntiMekSkill(antiMek);
         refresh.refreshStatus();
     }
-<<<<<<< HEAD
 
     @Override
     public void walkChanged(int walkMP) {
@@ -476,6 +475,4 @@
         // not used by conventional infantry
     }
 
-=======
->>>>>>> ebb4a559
 }