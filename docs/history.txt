--- conflicted
+++ resolved
@@ -1,1123 +1,1117 @@
-VERSION HISTORY:
-----------------
-<<<<<<< HEAD
-v0.1.46 (git)
-+ Updated MegaMek.jar
-+ added automatic handling for SCM crits
-=======
-v0.1.47-git
-
-v0.1.46 (2015-10-12 00:11 UTC)
-+ Added UI elements to adjust base chassis turret weight for omni combat vees
-+ Updated MegaMek.jar to 0.41.10
->>>>>>> 5a498880
-
-v0.1.45 (2014-09-14 01:25 UTC)
-+ Print templates directly from SVG files
-+ Updated MegaMek.jar to 0.41.9
-
-v0.1.44 (2015-09-01 12:10 UTC)
-+ Bug [#189]: No XXL Fusion Engine for Clan Aeros
-+ Bug: Splittable multi-crit equipment failing to be placed in CT/HD
-+ Patch [patches:6]: Switch unit to "Vehicle" instead of "Tank"
-+ Updated MegaMek.jar to 0.41.8
-
-v0.1.43 (2015-08-26 21:30 UTC)
-+ Updated MegaMek.jar to 0.41.7
-
-v0.1.42 (2015-08-15 19:40 UTC)
-+ MegaMek.jar updated to 0.41.6
-
-v0.1.41 (2015-08-04 10:40 UTC)
-+ Bug: Mechs with 48 or 49 CT armor not printing armor correctly
-+ Bug: Aeros would not print to file
-+ MegaMek.jar updated to 0.41.5
-
-v0.1.40 (2015-05-31 17:45 UTC)
-+ Bug [#178]: Problems with Changing year field in MML
-+ Bug [#180]: Aero Weapons sort
-+ Bug [#179]: Issues with engine changes and base number of heatsinks
-+ Feature: Spinners in Mek mode now editable
-+ Feature: Spinners in Tank mode are now editable
-+ Feature: Spinners in Aero mode are now editable
-+ Bug [#182]: C3 Master not available to tanks
-+ Bug [#183]: Support Vehicle chassis mods not showing up in equipment list
-
-v0.1.39 (2015-04-18, 12:52 UTC+2)
-+ Bug: Superheavy mech engines are not reduced in size
-+ Fix problems with pocket warship printing
-+ Bug: Problem with loading units with non-standard jump jets
-+ Bug [#172]: Super Heavy Mech Armor Allocation error
-+ Bug: Fix problems with sponson turret printing and some alignment stuff on
-    superheavy tanks
-+ Bug: large support tank/super heavy tank fluff image printing location wrong
-+ Removed Entity instance variable from MenuBarCreator to make sure that always
-    the current MainUI's Entity is used
-+ Bug: spheroid dropships with humungous amounts of armor didn't print right,
-   now support up to 1060 armor per side, 1085 rear, 1140 front
-+ Feature: Added a checkbox for anti-mek training for Infantry
-+ Bug: Mounted.linkedBy not cleared when equipment is removed
-+ Bug [#174]: Not clearing equipment data when equipment is removed from an Aero
-+ Bug [#170]: Issues moving/removing dual-loaded crits in superheavy mechs
-+ Bug [#143]: MMlab assumes ASFs generate heat via movement
-+ Bug [#146]: BA jump booster allows you to make jump 5 BA
-+ Bug [#177]: Print to File option does not work
-+ Feature: Added a summary panel to Tank structure tab (similar to meks)
-+ Columns in Mek structure tab adjusted so that they line up on the bottom
-+ Added a Preview tab to Tanks, similar to Meks and Aeros
-+ Updated Structure/Armor tab name for BA and Tanks to match Aeros/Meks
-+ Feature [#17]: Add Unit Weight Breakdown for Units
-+ Feature [#18]: Please show damage for missles/artillery weapons
-+ Feature: Equipment table now properly reflects Aero AV and ranges
-+ Bug [#135]: Tank/Aero: crit slot 0 equipment doesn't show up in critical tab
-+ Bug: Equipment tables for Tanks displays crits instead of slots
-+ Bug [#173]: Super Heavy Mech Endo Steel/Endo Composite Errors
-+ Infantry Weapon table now sorts by name by default
-+ Feature [#14]: Make vehicle armor allocator more intelligent
-+ Feature [#19]: 'Mech Torso Front/Rear Armor Shifting
-+ Feature [#15]: "Are you sure?" on close
-+ Feature [#10]: Remember Save Path
-+ Feature [#12]: Allocate remaining tonnage to armor button
-+ Bug: Issues with partial wing and adding jump jets
-
-v0.1.38 (2015-02-12 15:30 UTC)
-+ Bug [#164]: ASF creator has a bug with speeds
-+ Bug: Reset Current Unit menu item only works for Tanks and Mechs
-+ Updates to support TestSupportVehicle
-+ Bug: Compiling with JDK 7 breaks Mac releases
-
-v0.1.37 (2015-01-28 17:45 UTC)
-+ Bug [#162]: Standard Jump Jets not being read or added correctly
-+ Updated the MegaMek.jar to 0.41.1
-
-v0.1.36 (2015-01-22 21:40 UTC)
-+ Bug: JumpJet type stuck on Improved JJ
-+ Bug: JumpJets were generating extra invalid criticals
-+ Feature: Added Validation and Fluff Image buttons to Vehicle editor, and enabled them for Infantry
-+ Bug [#152]: Right-click to add equipment not working
-+ Bug [#128]: Prototype Jump Jets incorrectly labeled as Prototype Improved Jump Jets
-+ Bug [#99]: Missing equipment in list
-+ Bug: Fixed equipment being removed by the reset button for vehicles
-+ Bug [#145]: Auto fill BA armor slots doubles the number of armor slots instead
-+ Bug [#155]: Movement spinner not working when tonnage changed
-+ Bug [#160]: MML can no longer add equipment to the arms of Battle Armor
-+ Updates to handle BA Myomer boosters being spreadable equipment
-
-v0.1.35 (2015-01-01 21:05 UTC)
-+ Bug: SpinnerNumberModel IllegalArgumentException for ASF on loading when armor
-    tonnage was set very high
-+ Bug: Mixed tech Aeros could select IS or Clan DHS
-+ Bug [#121]: Changing mech weight does not change engine weight
-+ Bug [#114]: Loading is limited to the exact unit type and movement mode you're already on
-    For loading from file, you can now load any unit type that is supported at any time
-+ Bug [#125]: Combat ICE Mech Engines
-+ Bug [#119]: Lowering movement freezes jump jets
-+ Bug [#116]: Changing Cockpit Type doesn't refresh weight
-+ Bug [#139]: Incorrect space calculation for VTOLs
-+ Bug [#95]: Infantry Created In MML Do Not Have Anti-Mech Attacks in MM
-+ Bug [#70]: Can't load different types of units from Selector
-+ Bug [#154]: Changing aero weight does not change engine weight
-+ Update MegaMek.jar to 0.40.0
-
-v0.1.34 (2014-12-25 15:20 UTC)
-+ Update MegaMek.jar to 0.39.5
-
-v0.1.33 (2014-12-14 19:15 UTC)
-+ Update MegaMek.jar to 0.39.4
-
-v0.1.32 (2014-12-05 2:50 UTC)
-+ Print RW and LW instead of RS and LS on aerodyne smallcraft
-+ Bug: BA Ammo showing up for non-BA weapons
-+ Bug [#129]: criticals remaining display bug
-+ MegaMek.jar update to 0.39.3 release
-
-v0.1.31 (2014-09-27 23:51 UTC)
-+ Updated MegaMek.jar to r11273
-+ Updated MegaMek.jar to 0.39.2
-
-v0.1.30 (2014-08-26 15:43 UTC)
-+ Warning Fix: Suppressed several warnings related to unused private methods for printing
-+ Warning Fix: Typed everything that was untyped for JDK7+ compatibility
-+ Bug: BattleArmor Weapon Sorter was using int when it needed float
-+ Patch [#5]: Bug: AMS not showing up in equipment tab.
-+ Bug [#132]: Error when loading super heavy 'mech that has >9 head armor
-+ Bug [#131]: Issues with BA and Inf support weapons, AP Mounts, Armored Gloves
-
-v0.1.29 (2014-07-04 14:18 UTC)
-+ Bug [#124]:  Non-support vehicles could mount armored chassis
-+ Bug: Supercharger couldn't be added to vehicles
-+ Bug [#83]: Supercharger not removed from Assign Critical Tab
-+ Bug [#126]: Unable to remove arm actuators on tripod 'Mechs
-+ Bug: BA manipulators not printing
-+ New MegaMek.jar 0.38.0
-
-v0.1.28 (2014-05-05 17:23 UTC)
-+ New MegaMek.jar 0.37.11
-
-v0.1.27 (2014-04-08 03:03)
-+ New MegaMek.jar r10732
-+ Bug: IndexOutOfBoundsException when selecting jump jet type on Tripod Mechs
-+ New MegaMek.jar 0.37.10
-
-v0.1.26 (2014-03-29 15:10 UTC)
-+ Feature: For BA, when the PA(L)/Exoskeleton class is selected, users can now
-    distinguish between PA(L) and Exoskeleton
-+ Feature: Added ability to remove harjel for clan exoskeletons
-+ Bug [#118]: Composite, endo-composite, and reinforced internal structure types
-    have the wrong stats
-+ Bug [#81]: Selecting Quad Chassis for Mech erases Year/Source/resets tech
-    level
-+ Bug [#79]: Selecting VTOL resets Year and Source/Era Fields
-+ Feature: Tripods now display crits for the center leg in the critical view
-+ Bug: spread mounts on tripods now function properly (things like blue shield,
-    stealth armor, etc)
-+ Pulled in the latest MegaMek.jar to get the Modular Equipment Adaptor MiscType
-+ Bug: Missile weapons could not be squad support weapon mounted on BattleArmor
-+ BA Compact Narc and BA Tasers were changed in MM to assume that a squad has
-    a series of individual mounts so that targeting for these weapons works
-    properly.  MML has now been updated so the construction reflects this:
-    adding a BA NARC or Taser will add an individual mount for each suit in the
-    squad and they cannot be changed to squad equipment.
-+ New MegaMek.jar 0.37.9 (0.38.0 RC1)
-+ New MegaMek.jar 0.37.10-dev-r10759
-
-v0.1.25 (2014-02-22 23:21 UTC)
-+ Filtered out equipment in the equipment table that gets added via the
-    StructureTab (jump boosters, partial wing, manipulators, etc).  Also removed
-    some filtering that was intended for 'mechs and vees and isn't applicable
-+ Bug: Enhancement check boxes weren't being checked when loading BA with those
-    enhnacements
-+ Filter out Support Weapons for BA use on AP Mounts. Fix Header to blk not mtf.
-+ Bug: Removing DWP's and weapons mounted in DWPs via the "Remove" button in
-    the Equipment tab could cause weirdness
-+ Bug: Fixed issues sorting damage and range for AP weapons for BA
-+ Bug [#110]: Shift>Remove equipment subtracts weight wrong 0.1.24
-+ Feature: Infantry weapons can now be attached to AP Mounts and armored gloves
-+ Bug: Infantry weapons were being removed from the equipment list in the
-    equipment tab (they weren't being considered as BA weapons)
-+ Bug: Anti-personnel weapons cannot be mounted directly on BattleArmor, instead
-    they must be mounted via an AP Mount.  This wasn't enforced before and is
-    now.  To make it clear, unallocated AP weapons now display an * and the
-    tooltip explains how to mount AP weapons
-+ BA Manipulators now show in the critical view, largely so you can detach AP
-    weapons attached to Armored Gloves
-+ BA Manipulators are no considered fixed location equipment so they can't be
-    removed or deleted
-+ Bug: AP weapons on BA could be assigned a location via right clicking
-+ Bug: Critical View now counts AP Mounts instead of infantry weapons
-+ Bug: AP weapons where showing up in the ballisics list of weapons
-+ Bug: BA could armor components
-+ Feature: Added the ability to mount ammo in DWPs
-+ Added ability to mount weapons/ammo as squad support weapons: valid weapons
-    can be right clicked in the unallocated equipment table.  Once a weapon
-    has been squad support mounted, valid ammo for that weapon can be squad
-    support mounted as well
-+ Quad BA can no longer use SSWMs
-+ Bug [#113]: Conventional Infantry will not load or save
-+ Bug: Partial Wing equipment was being displayed in the Equipment Tab current
-    loadout table, and could be removed there
-+ Bug: BA Compact Narc ammo was not appearing when compact Narcs were added,
-    in fact, anything with the F_BURDENING flag wasn't appearing
-+ New MegaMek.jar and changes to work with new BA names.
-+ Bug [#87]: Megamek lab vehicle tonnage
-+ Bug [#92]: VTOLs have incorrect max rotor armor.
-+ Bug [#85]: Can't reduce number of Laser Heat Sinks
-+ Bug [#78]: Armor points allocation in the Mek Lab in MekHQ and the MegaMeklab
-    program itself
-+ Bug [#115]: movement type dropdown not set to UMU when loading a UMU BA
-
-v0.1.24 (2014-02-11 03:43 UTC)
-+ Bug: Free crits in statusbar not correct
-+ Bug: superheavy VTOLs with too much armor not printing correctly
-+ Bug: shields get less DA and DC when constructed without hands/LA
-+ Bug: Talons not printing in equipment list
-+ Aero and smallcraft improvements
-+ Correctly show available armor types
-+ show PPC capacitor heat for aero units
-+ show proper locations abbreviations for Small Craft
-+ Add MegaMekLab icon in png format in a data/images/misc folder for usage by UNIX/Linux folks
-+ Improve superheavy vehicle/large support tank printing
-+ Adjust mmconf/megameklab.properties for a width and height that actually fit the controls
-+ Bug: VTOLs cannot be loaded from cache
-+ Bug: Tech Level not being set to EXPERIMENTAL for mixed tech units.
-    (This is temporary, this needs to be refactored to use the new tech level by year coding)
-+ Bug [#77]: "incorrect number of stealth crits in left arm" rears its ugly head, again
-+ Fix CASE printing for mechs with CASE II
-+ Fix C3 Emergency Master printing
-+ updated MegaMek.jar
-+ updates for 3145 equipment and MM changes
-+ Dropship print fixes
-+ jumping vehicle MP not printing correctly
-+ made both packaging files include the mmconf folder
-+ allow head turrets on quad mechs
-+ fix issue with IS of mixed tech clan base mechs
-+ Updated MM jar file
-+ Updated UnitSelectorDialog to be compatible with new MM jar
-+ Battle Armor with VTOL movement currently prints it out as Jump
-+ BA LB-X damage type should be (DB,C,F)
-+ â€œMortarâ€� should be â€œ â€™Mech Mortarâ€�, Damage listed is â€œ0 (S)â€�, should be "2/msl (M,C,S)"?
-+ Bombast Laser damage type needs to be (DE,V).
-+ Tracks location on 'Mechs should be "Legs"
-+ Void Signature Systemâ€™s location in the stat block should be "*" because of
-    spread across locations, same for null sig, CLPS and blue shield
-+ Chem Laser damage type should be (DE) not (DE,S)
-+ Naval C3 (in DS / Systemwide tag) is currently printing out as "Improved C3"
-+ Aerodyne DropShip now has correct arc descriptions
-+ fix smallcraft location abbreviations
-+ fix offsets in location printing for tanks
-+ Allow for insane amounts of armor on superheavy dual turret tanks
-+ Removed unnecessary warning suppressions
-+ new BattleArmor builder, WIP - chassis should be correct, but no manipulators or equipment crit assignment yet
-+ more naval unit printing
-+ updated MM.jar
-+ Bug [#57]: Megamek/Megamek lab not accounting for wheeled vehicle tonnage discount
-+ Bug [#80]: Selecting Omni when building vehicle causes NPE when changing movement speed
-+ Bug [#90]: Megamek lab, unable to modify armor tonnage
-+ start of tripod mech support
-+ Bug: Mek.MainUI.createNewUnit was creating LandAirMech's for BIPED entity types
-+ show Bomb Bays only for LAMs
-+ Feature: Added ability to create and edit Aerospace Fighters (but not
-    conventional fighers or additional space craft)
-+ Bug: Armor spinner for 'mechs was defaulting to an arbitrary maximum,
-    which could case errors on some units
-+ Bug: Aeros could not change to DHS
-+ New MM.jar (trunk rev. 10231)
-+ Fix missing launch4j files
-+ Bug: >= instead of a > when checking for space limits on Aeros
-+ New MM.jar (trunk rev. 10303) and compatibility adjustments for it
-+ BA armor combo now filters based on tech level/type
-+ Added option to add interface cockpit and gyro none
-+ Fix .exe file creation for local builds
-+ Initial support for superheavy mechs
-+ Adjusted layout of Vehicle construction, to make the status bar more
-    consistent with other views
-+ Adjusted spacing in Aero Build and Equipment Tabs
-+ Bug: Aero criticals in the Assign Criticals tab would occassionally disappear
-+ Feature: You can now drag assigned criticals from the critical view to the
-    unallocated equipment table to unassign the item (works for Meks, Aeros,
-    BA, but not Tanks yet)
-+ superheavy mechs have head max armor of 12
-+ Bug: Not selecting a unit in the MechSelectorDialog when loading a unit from
-    cache could result in a crash
-+ Feature: Added ability to select XXL engines for Aeros
-+ Bug: Fixed issues with engine type selection for Aeros
-+ Changed hotkeys: Ctrl-A now switches to Aeros and Ctrl-B switches to
-    BattleArmor (changed from Ctrl-A for BA and Ctrl-W for Aero)
-+ Bug: Equipment tab equipment table would display things like start/stop swarm
-+ Removed the BattleArmor Preview tab, instead the preview is now displayed in
-    the Structure tab
-+ Bug: BA internals weren't properly being set when the number of troopers was
-    changed
-+ Bug: BA weapons were being counted multiple times for purposes of crit limits
-+ Allow for heatsinks and ammobins to be crit-shared for super heavy mechs
-+ Bug: Loaded BattleArmor always default to IS Tech type
-+ Bug: VTOL turrets weren't handled properly: the critical panel would replace
-    the rotor section with turret, and all equipment mounted there would be
-    considered mounted in the rotor.
-+ Bug [#108]: Mek Lab - Cruise Missile Ammo, not assigned
-+ Bug [#106]: Aerospace: Unallocated equipment
-+ Feature: BA can now select and mount Anti-personnel weapons
-+ Bug: Armor critical assignment should now work for BA
-+ Bug: New BA were starting out with the wrong tech level, which lead to armor
-    combo issues
-+ Bug: For mixed tech BA, armor names were listed twice
-+ Bug: Armor selector wasn't set properly when loading mixed tech BA
-+ Feature: UnitViewerDialog (used to select a unit from cache) now defaults to
-    Tech Type: All
-+ Feature: Adjusted layout of critical view for 'mechs, to give the mech a more
-    humanoid appearance
-+ Bug: DropTargetCriticalList for Quad front legs was too tall
-+ Feature: Added ability to drag/drop equipment into specific crits on Meks
-+ Feature: Added ability to select manipulators for BA
-+ Bug: Selecting BA Standard armor wouldn't add the change listeners back
-+ Bug: BA Clan Reflective/Reactive armor armor selection was bugged
-+ Bug: Selecting Standard armor adds a critical of BA Standard Armor to assign
-    in the critical view
-+ Bug: BA Manipulators could show up in equipment and unallocated tables
-+ Adjustments for the Popup mine moving to the BA Weapons folder.
-+ Added BA Partial wing and BA Myomer boosters to the list of fixed location eq
-+ Updates so that fixed location equipment can't be deleted for BA, and made it
-    so fixed location equipment can't be dragged from the critical view to the
-    unallocated equipment table
-+ Feature: Added enhancement panel for BA, where things like jump boosters,
-    mechanical jump boosters, myomer boosters, and partial wings can't be added
-+ Bug: 0 Critical equipment for BA could be assigned a critical to assign
-+ Bug: Reset button in BA BuildTab would remove fixed location equipment
-+ Bug: Ammo for OS launchers was showing in Equipment and Build tabs for BA
-+ Bug: Dragging multi-slot equipment from crit view to unallocated eq table
-    didn't work for BA
-+ Updated support for Detachable Weapon Packs on BA.  To use a DWP, one adds the
-    equipment, then in the BuildTab they can right click on weapons to attach
-    them in the DWP.  The DWP can be right-clicked to dettach the weapon
-+ Bug: Detachable Weapon packs could be attached to other DWPs
-+ Updated TestBattleArmor to not include the slots for AP weapons mounted in AP
-    mounts
-+ Bug: ArmorTechType was not being updated when BattleArmor armor type was
-    changed, this lead to an issue where the mixed-tech armor selection was
-    bugged
-+ Bug: TestBattleArmor was using chasis tech type instead of armor tech type
-    when determining whether armor is clan or IS
-+ Bug: Loading quad BA could fail because the walk MP spinner has a min of
-    BattleArmor.getMinimumWalkMP() and a max of BattleArmor.getMaximumWalkMP(),
-    however the spinner is set to a value of 1 and Quad's have a min walk MP
-    of 2.
-+ Updated MegaMek.jar to the 0.37.7 snapshot
-
-V 0.1.23
-+ Bug: tank chassis and model not getting updated
-
-V 0.1.22
-+ Bug: removing multiple equipments at once doesn't work
-+ Bug 36: Hang when Building Battlearmor
-+ Bug: extra crits when loading unit with crit-using IS or armor and using
-    reset button in build tab
-+ Bug 50: fixed location equipment can't be added correctly and shouldn't be removed on reset
-+ Drag and Drop for moving stuff from location to location in mech build view
-+ MASC and Supercharger bug fix
-+ VTOL with lots of rear armor printing fix
-+ Spheroid Small Craft vectorized printout
-+ Raw type warnings removed
-+ Bug 60: Remove Lower Arm Actuator
-+ Bug 63: Stealth Armor shouldn't get removed on reset click in build view
-+ Bug: Fixed location equipment should be only deletable, not removable
-+ vectorized VTOL printing
-+ added support for printing VTOLs with turrets
-+ Print Ferro-Lamellor armor info on sheets
-+ Fix patchwork armor allocation for mechs
-+ Revamped UI for tanks
-+ Fixed lots of equipment codes
-+ Fixed pop-up mine ammo printing
-+ Fixed TAG damage code
-+ Automatically remove hand and lower arm actuators for Omni Mechs when mounting
-    PPCs, ACs or Gauss Weapons in Arms
-
-V 0.1.21
-+ Bug: stealth armor bug
-+ Added WiGE construction
-+ Added VTOL construction
-+ Bug: super-heavy vehicle armor spinners for side armor not working
-+ Bug 3159367: compact heat sinks weigh 1 ton
-+ Bug: ASF heat not printing
-+ Cargo bay printing improved
-+ more work on naval printing
-+ DS printing fixes
-+ Infantry compartment printing update
-+ BA cargo lifters
-+ infantry weapons on support vees
-+ Dropship Fuel printing
-+ AR10 printing
-+ tank stealth duplicate crit issue
-+ Mech print update
-+ DS printing update
-+ Compact HS bugfix
-+ Fixes for newer MM
-+ vectorized ProtoMech printing
-+ Infantry lab (still needs field gun/artillery options)
-+ Added IS Prototype Double Heatsink as per the rules in "Era Report 3052" and
-   "Starterbook: Sword & Dragon".
-+ vectorized BA sheet printing
-+ vectorized Naval sheet printing, currently only the Mauna Kea will print
-   correctly, missing armor and IS pip files for other units
-+ Bug: #45 Build Error - Modified the build.xml to fork the javac process so that it maintains it's own heap rather
-   than using ant's.  Also set the initial and max heap memory to the minimum I was able to make work for running the
-   jar process.
-+ Bug: #46 Removing Heat Sinks also removes Jump Jets - Fixed the UnitUtil.isHeatSink() method (was using or when it
-   should have been and).
-+ Bug: #47 Adding Prototype Double Heat Sinks increases Single Heat Sink count.  This fix is dependant on MegaMek
-   revision 9053, which contains the code to satisfy MegaMek Feature Request #1129.
-+ BA font size fixed
-+ don't print vee case in equipment list
-+ DS printing fixes
-+ fix BA sensor range
-+ Fix for superheavy tanks with lots of armor
-+ Fix for IS for superlight mechs
-+ print vee fission engine
-+ Print primitive fuel cell engine as primitive
-+ Better table printing for large support and super heavy weight tanks
-+ massive re-structuring of the Mek GUI (work in progress)
-+ alignment of panels in structure tab improved
-+ re-enabled LAM checkbox
-+ layout of mek critical tab improved
-+ changed armor allocation system for meks (WIP)
-+ better layout of armor point allocation totals
-+ removed jump jets from equipment table
-+ separate stat and fluff views for equipment table
-+ prototype improved jump jets added to jump jet chooser
-+ mechanical jump booster added to jump jet chooser
-+ enhancement combobox (TSM and MASC)
-+ new UnitViewerDialog
-+ new Mek statusbar
-+ various improvements to equipment tab
-+ Bug: can't switch jump jet type when jump mp is zero
-+ summaryView panel (WIP)
-+ setAsCustomization option in StructureTab (for MHQ)
-+ Bug: model was setting chassis
-+ various layout fixes (better insetting, alignments, spacing, etc.)
-+ use system-specific key not control key for hot-keys
-+ updated heat panel (use JSpinners instead of comboboxes)
-+ jump jet addition/removal dont reset location of allocated ones to none if same type
-+ removed unused code
-+ heat sink addition/removal does not reset location of allocated HS if same type
-+ added remainder of crit calcluations to SummaryView
-+ altered refreshing so that changing tech base and type do not reset equipment on the unit unless it is illegal
-+ remove illegal equipment on tech base/tech type change
-+ some corrections on tech base listener in StructureTab
-+ equipmentView code placed directly into equipmentTab because of redundancy
-+ update armor points on cockpit change (for industrial armor)
-+ sorters for master equipment table
-+ facelift of infantry builder
-+ setAsCustomization option for infantry tab
-+ export to html option
-+ export to text and clipboard options
-+ updated MM.jar
-+ packaging.xml and packaging_utils
-+ bug: no maximum size for main frame
-+ fixes to packaging.xml
-+ print correct amount of IS for ProtoMechs
-+ changed name of megameklab.log to megameklablog.txt
-+ changed name of config.txt to megameklab.properties and placed in mmconf directory (created by program if missing)
-+ Bug: filtering of weapons in equipment tab not working correctly
-+ Added location to equipment list
-+ updated packaging to place the external jars within MegaMekLab.jar
-+ Bug with available ammo in equipment tab
-+ dontWrapJar set to false in megameklab.4j.xml (yay for double negatives)
-+ updated MM.jar to 0.35.34
-
-V 0.1.20
-+ Refactored all Menu Code into one Class MenuBarCreator.java used by all MainUI's
-+ Added new Equipment List code and dialog box to help menu
-+ New Abstract Class MegaMekMainUI
-+ Converted all MainUI classes to extend MegaMekMainUI
-+ Changed all CreateNew methods to conform with MegaMekMainUI CreateNewUnit Methods
-+ Updated MenuBarCreator to use new MegaMekMainUI class
-+ added code fix to ImageHelperVehicle#printTankWeaponsNEquipment for extra long damage
-+ More MainUI Refactoring. Moved Common Elements to MegaMekMainUI
-+ PPC capacitors and the like should count for mech/sponson turret weight
-+ Bug with modular armor and walk MP
-+ Improved Biped Mech armor printing
-+ Bug: Body and wings locations not printing for Fixed wing air craft
-+ Bug: Tank weapons and equipment printing into ammo.
-+ Fixed wing support craft printing improvements
-+ Bug: weaponlocation printint too small for VTOLs
-+ Bug: Reset current unit not working correctly
-+ Bug: fileextension for non-mechs wrong when saving
-+ Print improvements for MASH, drone control system
-+ Bug: add all button in tank build view duplicated equipment
-+ Print all types of cargo bays for tanks
-+ Bug: armor type error when loading BA
-+ Added code to set manipulators when loading BA from cache/file
-+ Updated code to work be able to compile with new patchwork armor
-  This is only a temp fix
-+ Fixed issue with printing turreted WiGE
-+ Issue printing C3
-+ Issue with WiGE Front IS
-+ Vehicle printing equipment font size issue
-+ Modular armor crit name size issue fixed
-+ Fix for Font issue when printing large equipment names
-+ Issue with Extended Range LRM not Printing correctly for Aeros
-+ Mixed tech weapons not printing correctly for DS
-+ Mixed tech techbase not printing for non-mechs
-+ cockpit tech bug
-+ Bug: tank armor type not being set correctly
-+ one-shot weapon ammo showing when loading unit from file
-+ Added vehicular grenade launchers
-+ Mech Patchwork armor UI
-+ Tank armor saving wrong
-+ Remote sensor dispensers
-+ Bug: Large Support Vehicle printing Armor for Second Unit.
-+ Bug: Large Support Vehicles not printing Cargo.
-+ New MegaMek.Jar
-+ automatically select DHS when selecting clan tech base
-+ automatically set techlevel to experimental when selecting a mixed tech base
-+ mixed tech unofficial equipment bugfix
-+ Bug Vehicle Grenade Launcher print out the wrong damage range and type
-+ Primitive is now printed as tech level for Mechs
-+ Started Navel Unit Record Sheets
-+ Bug: Tanks with supercharger print wrong flank movement
-+ Bug with mech/sponson turrets
-+ Work in progress: Better printing
-+ Fixed margin issue with new Mech Template
-+ Armor initialization bugs fixed
-+ BA camo fix
-+ strikethrough for damaged equipment on mechs
-+ Bug: center torso armor determined by getOArmor and not getArmor
-+ BA DWP printing
-+ Fix WiGE armor/IS printing
-+ Improve BA jump MP printing
-+ allow NONE tank engine for trailers
-+ support vee cargo bay print fix
-+ support vee trailer fix
-+ BA exoskeleton print fix
-+ added centurion weapon system
-+ print ASF cargo
-+ new MM.jar
-+ Fixes to dropship printing
-+ PPCs are only explosive when linked to a capacitor
-+ Manual BV Added for RS usage.
-+ Simplified issue with Locale. Set to US at start of the program.
-+ Optional BV printing. Enter "-1" in manual BV to not print BV at all
-+ Improved Quad Printing
-+ Dropship MML printing fix
-+ support rail vehicle printing (not finished)
-+ Bug 3464432: tank suspension factor problem
-+ Bug: some BA notes didn't print when no equipment was mounted
-+ adjusted MASH printing
-+ Separated handheld searchlight from mounted searchlight
-+ Print ASF cockpit type if it's not standard
-+ LAM sheets printing
-+ LargeSupportTank supercharger printing
-+ Updated copyright year
-+ Allow industrial quads to mount physical weapons
-+ IJJ heat in status bar displayed wrong
-+ Super-Heavy Combat vehicles
-
-V 0.1.19 Released (01/03/2011 12:58 UTC-8)
-Added Fix for Battle Armor Record sheets. Burdened message was overlapping other text.
-+ Added Record Sheet supprot for Support VTOL
-+ New MegaMek.jar
-+ Tank Sponson turrets
-+ Bug: Image bad for Dual Turret Tanks
-+ Added code for Chassis for Vehicles
-+ Added code to change height of Vehicles Equipment List
-+ New Megamek Jar
-+ Fixed issues with Tank record sheet and equipment list
-+ new Megamek jar
-+ print stealth for aero units
-+ tank engine rating fix
-+ RFE: Add Image and Browse to Tank UI
-
-V 0.1.18 Dev
-+ Added Mixed Tech Gyro's
-+ Added Mixed Tech Structures
-+ New MegaMek Jar
-+ Bug: Mechs not being fully loaded
-+ New MegaMek Jar
-+ Bug: Heatsinks not print out correctly if more then 40 are used.
-+ New MegaMek Jar
-+ BV check for Current/File/Cache units
-+ Spec check for current/file/cache units
-+ Cost breakdown for current/file/cache units
-+ validation check for current/file/cache units
-+ New MegaMek.jar
-+ Fixes to DS Record Sheet
-+ Dual Turret Tanks Now Print
-+ New MegaMek.jar
-+ Bug: Save not working correctly
-+ Fixed issues with how equipment prints for DS's
-+ New MegaMek.jar
-+ Divided ImageHelper.java into sub classes
-+ Added Notes to DropShips
-+ New MegaMek.jar
-+ Updated Drop ship record sheets for Marines/BattleArmor/OtherPassenger
-+ New MegaMek.jar
-+ Bug: Armor pips printing incorrectly for Aerodyne.
-+ New MegaMek.jar
-+ Bug: Clan Endo Steel on IS Mixed not printing correctly
-+ Bug: Vehicles not Printing correct Speed when Modular Armor is placed.
-+ Bug: ASF/Small Craft door not showing correctly
-+ RFE: Modular Armor now prints as diamonds
-+ New MM jar
-+ Added Support for Fixed Wing aircraft
-+ Added Advanced/Experimental Text to BA RS
-
-+ New MM Jar
-+ AMS printout fix
-+ Vibroblade heat/damage fix
-+ New MM jar
-+ Fix for Aero IS
-+ Fix for BA
-+ Fix to Aero RS now no longer displays damage
-+ New MM jar
-+ Removed code for BOLD pips
-+ Slight internal rework
-+ Added Aerodyne and Spheroid Small Craft
-+ new MM jar
-+ Print (V)STOL capability on Fixed Wing Support Craft
-
-+ Added Cargo to Aerodyne Small craft
-
-V 0.1.17 Dev (Closed 9-29-2010)
-+ Added Special Armor Type for Tanks and VTOL to RS
-+ Added the ability to select off engine types for Mixed Tech Units.
-+ Added code to check linking when equipment is added or removed.
-+ Bug: Clan XL Engines showing as IS
-+ Bug: Mixtech IS Mechs with Clan Engines bugged.
-+ Bug: Issue with Parital Wing Crit Spread
-+ Bug: Jump Boosters not asking the user for desired jump MP
-+ RFE: Add Protomech Myomer Booster to print outs
-+ Bug: Protomech not printing secondary main torso weapon.
-+ Bug: Protomech missile ammo not printing correct amount of shots
-+ added new Atremis/Apollo text to Mechs and Tanks weapons loadout
-+ Bug: MML allowing armor overage.
-+ Bug: Extra turret armor hard coded to 79
-+ Bug: Mixed tech armor not working correctly
-+ Added Blue Shield Particle Field Damper
-+ Bug: Spreadable equipment from different techbase on mixed tech chassis not
- working
-+ Bug: loading a unit with spreadable equipment like partial wing or jump
- boosters doesn't work correctly
-+ Auto-place crits for equipment that has specified criticals, like void-sig etc
-+ Bug: reseting broke tonnage for tonnage-variable equipment that was used on
- the unit before the reset
-+ New MegaMek.jar
-+ Added BAR information for Industrial Mechs and Support Vehicles
-+ Show when equipment is body mounted on biped BA
-+ Print note for burdened BA
-+ Fix for Talon crits
-+ New MM.jar
-+ Bug: Clan Light TAG not showing up
-+ Bug: VTOL front armor printing wrong
-+ Bug: BA Ammo printing not quite right
-+ Bug: BA weapons not printing correctly
-+ Bug: Long BA names overprinting Year
-+ Bug: Tank 2 print stats in Tank 1's Area
-+ Bug: Multiple units not printing correctly
-+ Can not Select multiple Files to print at once.
-+ Fixed Battle Armor Armor tag.
-+ Bug: BA UMU not printing right
-+ Fixes for BA record sheets
-+ Bug: BA armor printing twice
-+ reworked some internal handling
-+ added IS partial wings
-+ fixed partial wing heat dissipation printout
-+ fixes for Battle Armor Printouts
-+ Large Support Vehicles now print
-+ Automatic checks for validity
-+ added full head ejection
-+ Added mixed tech heat sinks
-+ Allow to save invalid units
-+ Fix spread equipment mounts
-+ Fixed issue with Physical Weapons
-+ Bug: Talons not resetting after changing from Non-IS to IS
-+ New Megamek jar
-+ TSM fix
-+ better switching between mek and tank ui
-+ Fixed issues with HarJel not being armored
-
-+ Added more flexible Method for finding units Equipment and Weapons
-+ Tanks now list new combat chassis in UI
-+ New MM.Jar
-+ Bug: Enviromental sealing not printing on Vehicle RS
-+ Bug: .0 printing when Vehicles had full ton of troop space
-+ New MM.jar
-+ Added mech turrets
-+ AutoCrit checks for correct location for Turrets
-+ Drag and Dropping equipment now checks for valid locations
-+ Quad Turrets no long show as equipment for Bipeds
-+ Shoulder and Head turrets no longer show for Quads
-+ Physical Weapons no longer show on the weapons tab for quads
-+ Bug: MML only checking for min 20m of memory instead of 200m on startup
-+ RFE: Units Below 5 tons show tonnage to 3 decimal points
-+ Fixed ranges for Sprayers, Rivet Gun, Nail Gun, and Search Lights
-+ Bug: VTOL printing not working on stealth VTOL
-+ New MM.Jar
-+ RFE: Changed Save to Quick save
-+ RFE: Added Save as Menu Item
-+ RFE: MML now remembers the last 4 units load/saved
-+ Changes to Loading from Cache
-+ Bug: Heavy VTOL's not printing
-+ Added code for new C3Booster
-
-+ RFE: WiGE printing now available
-+ RFE: Can Not Print Spheroid Drop Ships
-+ RFE: Conventional Fighter Record Sheets
-+ Bug: C3M Boosted Showing as Weapon
-+ Bug: C3m and C3m Boosted showing in Weapons after being selected
-+ RFE: Save Unit Name when change to Quad or Adding Turret to Tank
-+ Bug: Quick Save Overwritting old last loaded file if reset is used.
-+ Bug: Main Window Flashing when switching to Quad or Turret Body.
-+ New BattleArmor UI
-+ Fixed issues with DS Recordship
-+ Fixes to BA UI
-+ Fixed issued with BA UI not being accessible from Mek/Vehicle UI
-+ Boosted C3 now printing on RS correctly
-+ Fixed issue with not all firing arcs showing for Dropships
-+ EscapePods now print for Drop ships.
-+ Issues with how C3 Boosted Prints on RS
-+ Fix issue with Tank max armor
-+ Fix for Cargo on Dropship RS
-+ track vehicle itemslots
-+ BA Armor Tab fixed
-+ Fixes to BA structure tab
-+ Added the ability to move to back Mech UI from BA UI
-+ Added code to calculate max weight for BA
-
-V 0.1.16 (01/30/2010 17:43 UTC-8)
-+ Bug: ammo not print out correctly for vehicles
-+ RFE: Allow single units to be printed when printing from MULs
-+ Bug: Vehicles with turrets printing in poor quality
-+ Bug: blk files not loading correctly.
-+ Bug: Vehicles not printing tech status i.e. advanced/experimental
-+ Bug: Aeros not printing tech status i.e. advanced/experimental
-+ Bug: Ammo printing incorrectly for Tanks
-+ RFE: Print pilot name and stats on Record Sheet when printing from a MUL
-+ Bug: Fuel Cell engine printing as Fusion Engine
-+ Updated MegaMek.jar, use new HTML MechView
-+ Updated battlearmor printing
-+ Updated MegaMek.jar
-+ Bug: removing endo steel and armor on the build tab not working
-+ Minor Tweeks to interface.
-+ Bug: Tanks not adding engine shielding mass.
-+ Bug: Tank initial engine setting
-+ Added more Tank armor printing pips for tanks with massive amounts of armor in Rear and Turret.
-+ Started ProtoMech Printing.
-+ Bug: VSP not printing damage correctly.
-+ Protomech record sheet printing
-+ Bug: Chameleon Equipment not being treated as spreadable
-+ Bug: print dialogs had "Save" button, not "Open" button
-+ Bug: Protos not printing correctly.
-+ Bug: split HAGs should cause CASE to appear in split location in clan mechs
-+ RFE: Add Non-Standard Tech fields to Proto, Tank, and VTOL RS
-+ Bug: Fuel Cell Engine not printing.
-+ Added new Proto Images for smaller printing.
-+ Added Accelerator to menu items.
-+ Show launcher size in ammo crits
-+ Added ImagePain to Structure tab.
-+ Bug: Armor combo box not selecting correct armor.
-+ Bug: Refresh Listner getting added twice in armor tab.
-+ New Image files added for turrets.
-
-V 0.1.15 (09/12/2009 20:06 UTC-8)
-+ Updated CASE text for Clan Quads
-+ added shield image for Biped Mechs
-+ added code to print out shield pips
-+ Changed shield pips from polygons to unicode characters
-+ Updated shield pips
-+ added new right and left shield images
-+ added Era field to Aero RS
-+ RFE: Add context menu on build tab build table to add component to unit
-+ RFE: Set Split Ratio for Splitable equipment
-+ Bug: Claws showing as Tonnage/5 instead of Tonnage/7 for damage.
-+ Added Tank UI
-+ Added splash screens
-+ RFE 2780128: Add delete to right click menu on build tab
-+ Added new diamond image for Shield.
-+ Updated code to use new MegaMek Equipment Flags
-+ New MegaMek.jar
-+ Bug: Thunderbolt damage not displaying correctly
-+ Bug: Rocket Launchers showing switchable ammo
-+ New MegaMek.jar
-+ Talon bugfixing
-+ Fix some weapons not showing up correctly
-+ disable no-physical-weapons-on quad check for now, because quads can mount
-    some construction equipment that also acts as a physical weapon.
-    need to figure out a better way to do this
-+ Bug: Proto MG Ammo showing up in Ammo Display
-+ New MegaMek.jar
-+ Show suit BV in BA printout
-+ Ignore Ammo cost for cost printout
-+ Bug: Source Not printing when listed.
-+ Don't always print chassis and model in uppercase
-+ Show troop carrying space in vehicle printout
-+ fix artemis display for tanks with multiple artemis weapons in one location
-+ moved primitive/industrial/primitive industrial string in printout
-+ don't print RL ammo on vehicles
-+ fix ammo name printing for vehicles
-+ updated MegaMek.jar
-+ Bug: LT/RT CASE printing for quads overlapping location name
-+ MG Arrays shouldn't print damage and range, and have [T] for damage type
-+ linebreaks for Vehicle ammo printing
-+ Added Images to VTOL and Tank Record Sheets
-+ Bug: issue printing two lines of ammo for vehicles
-+ WiGE units now print using the Hover RS Template
-+ Bug: Clan engines not showing up for vehicles
-
-V 0.1.14 (03/26/2009 2:29 UTC-8)
-+ Bug: Clan case getting loaded as 0 crit 0 ton equipment.
-+ Bug: Equipment showing as weapons and weapons showing as equipment on loaded units
-+ BattleArmor Record Sheets now print
-+ New MegaMek.jar
-+ New MegaMek.jar
-+ RFE: Print Underwater for UMU movement instead of Jumping on Biped and Quad RS
-- Removed Jumping text from Biped and Quad RS Templates
-- Removed access to Advanced RS for Biped and Quad for printing.
-+ Changed Underwater to UMU for UMU Movement
-+ New MegaMek Jar
-+ Bug: Jumping MP not showing when Mechs do not have JJ's
-+ New MegaMek.jar
-
-V 0.1.13 (03/03/2009 10:36 UTC-8)
-+ Changed Drag and Drop Code.
-+ RFE: set the foreground and background colors for empty crits
-+ Changes to what crits can be armored
-+ Aero RS
-+ Update Aero Armor on RS's
-+ Bug: Techlevel set wrong when loading a clan mech from a file
-+ Updated RS for Mechs and Tanks with new pip algorithm
-+ Bug: Split weapons/equipment not resetting correctly if engine size changes for HS
-+ Bug: TC not restting correctly if Engine size changes for HS.
-+ Bug: Adding FF armor caused Endo Steel crits to go bye bye
-+ Bug: Ammo Launcher size showing for non-standard munitions.
-+ RFE: Move armored option to bottom of popup menu
-+ Bug: Split weapons not showing up correctly in the weapons and equipment location
-+ Bug: Artemis IV not showing the correct count in weapons and equipment
-+ Bug: Armored Components not loading correctly.
-+ RFE: Mek RT Struct Pips shifted towards the CT a bit
-
-V 0.1.12 (02/18/2009 8:40 UTC-8)
-+ Bug: Incorrect Total heat showing for XXL engines
-- Removed color coding from CritView in Structure tab
-+ RFE: Added the ablity to select and add multiple weapons/ammo at once
-+ Bug: Mixed Tech not printing the correct Weapon Tech in Crit slots
-+ Bug: TC not working for MixedTech Units
-+ Bug: Autofill button not creating the correct amount of crits for splitable equipment
-+ RFE: The ability to set base chassie heat sinks for omni meks
-+ RFE: Control+Right click auto removes a crit from the build tab
-+ RFE: Alt+Right Click auto sets the crit to rear facing on the build tab
-+ Bug: HarJel showing in the Weapons & Equipment Section
-+ Bug: UMU's showing in the Weapons & Equipment Section
-+ Bug: Armor showing in the Weapons & Equipment Section
-+ Bug: Endo Steel showing in the Weapons & Equipment Section
-+ Bug: Claws now showing damage in the Weapons & Equipment Section
-+ New MegaMek.jar
-+ Added Help on how to add images to Record Sheets.
-+ Bug: Base HS getting set incorrectly;
-+ Bug: Torso Mounted Cockpit Not allocating correctly
-+ RFE: Compact Critical Button for Build Tab
-+ Added Composite String to Record Sheet
-+ Adjusted Composite String on Biped RS
-+ New MegaMek.jar
-+ RFE: Crit color configuration dialog.
-+ Label locations in CriticalView
-+ Removed (Clan) text from Ammo when printing crits
-+ RFE: added fore and back ground color to Crit Table
-+ New MegaMek.jar
-+ Added support for armored components
-+ Bug: BA equipment showing in Equipment List
-+ Bug: Armor Showing in Equipment List
-+ Bug: Structure showing in Equipment List
-+ New MegaMek.jar
-+ RFE: Add Source Field
-+ RFE: Added Source Field to Print outs next to Era
-+ New MegaMek.jar
-+ Fixed engine setting when compact gyro is used
-+ Fixed right arm/left arm labels for bipeds
-+ New MegaMek.jar
-+ Bug: Second Tank Name not printing.
-+ Bug: LS/RS Armor Pip 5 Printing in the same location as Armor Pip 4
-+ Moved Mech fluff images to Mech sub folder.
-+ added Ammo Text to Vehicles
-+ Bug: Crits not being removed correctly
-+ Bug: A/B/MPods not printing the correct Damage notations
-
-
-V 0.1.11 (Release 02/04/2008 9:29:00 PST)
-+ Updated MegaMek.jar for Tracks, Spot Welders, Salvage Arm
-+ Added Lift Hoists
-+ Option to give mixed tech mechs armor from a different tech level
-    (clan armor for IS mechs, IS armor for clan mechs)
-+ RFE: Load units from files instead of just cache
-+ updated ArmorView so the controls don't move around when the armor value changes
-+ RFE: Sort Equipment in the Build Tab.
-+ New MegaMek.jar
-+ updated MegaMek.jar for searchlights and gyro weight problem
-+ enabled searchlights
-+ RFE: Print VTOL Record Sheets
-+ New MegaMek.jar
-+ Bug: could not rear mount Non-Weapon Equipment.
-+ Bug: Armor and IS showing in the equipment Table after loading unit
-+ RFE: Added (Clan)/(IS) tags to weapons and equipment when using MixTech Units
-+ Patch: From LostInSpace for Crit Coloring schema
-+ Added Tool tips to JLists and JTables
-+ Bug: Jump Jets not getting labeled Correctly for Mixed tech units
-+ New MegaMek.jar
-+ Bug: Coolant Pods using ammo notation when printed as crits
-
-V 0.1.10 (Release 01/28/2008 2:22:00 PST)
-+ Quads not saving correctly
-+ Use system look and feel
-+ Added Gyro pip image for HD Gyros
-+ Bug: Rear facing weapons getting counted as forward facing weapons in the same location
-+ Cosmetic update to recordsheet print out
-+ RFE: Select the secondary location for splitable weapons
-+ New MegaMek.jar
-+ New Mech Templates
-+ New MegaMek.jar
-+ Started work on printing Vehicle Record Sheets
-+ Bug: CASE not printing for GR but printing for GR and Plasma Ammo
-+ New MegaMek.jar
-+ Bug: Heat Sink Pips not printing for Bipeds
-+ Added Industrial Text to Mech Printout
-+ Added Tech Printout.
-+ Print Primitive Mech engines as Primitive Engines
-+ Fix tabs in sourcecode
-+ Improved auto armor allocation
-+ Show amount of unallocated armor points
-+ Start implementing primitive Mechs
-+ Print Industrial/Primitive/Primitive Industrial Mechs
-+ Update of IndustrialMech construction
-+ Updated MegaMek.jar
-
-+ fix primitive industrial sring centering
-+ fix primitive Mech engine rating
-+ Print Industrial/Primitive string also on Quad RS
-+ Added IS for Vehicles
-+ Added secondPageMargin global variable for space between data in RS 1 and RS 2
-+ Modified code to use the new secondPageMargin variable.
-+ Added new Method ImageHelper.drawTankISPip
-+ Added code to print Data for second vehicle
-+ New MegaMek.jar
-+ MixTech now supported
-+ Bug: Cannot split to left or right arm.
-+ RFE: Have a Save Dialog.
-+ New MegaMek.jar
-+ Bug: One Shot ammo causing crits to load incorrectly
-+ Bug: Enviromental Sealing weighing too much
-+ Bug: changing cockpittype to primitive didn't recalculate engine rating based
-    on currently selected walking speed
-+ Bug: Null Sig and Void Sig not working correctly
-+ Improved armor allocation algorithm
-+ Changed armor distribution tab to use spinners instead of TextFields
-+ fixed bug with cockpittype setting
-+ Made Header Panel transparent
-+ Clean up the Armor tab some more.
-+ Added dimensions to comboboxes and text fields in Structure Tab
-+ Fixed scrollbar issue in Weapons tab
-+ Moved IS to structure tab
-+ fixed a bug where changing armor type would remove equipment such as void-sig,
-    null-sig, environmental sealing
-+ Bug: Changing Tab in weapons tab and going back you where unable to add ammo
-   without reselecting the weapon.
-+ Added Mnemonic for all buttons on the weapons tab
-+ Added Mnemonic for all buttons on Equipment Tab
-+ Added Mnemonic on all buttons for Build tab
-+ Vehicle RS done
-+ Bug: Spreadable Crits not working correctly.
-
-V 0.1.9
-+ Bug: Weapons not loading.
-+ Added deriveFont method to UnitUtils
-+ Added loadFonts Method to UnitUtils
-+ RL now showing the correct damage
-+ Equipment Names now fit into Crit slots and weapon and equipment fields better.
-+ Added new Method UnitUntils.getNewFont(Graphics2D, String, boolean, int, float)
-+ RFE: Save last known settings in unit dialog
-+ New MegaMek.jar
-+ Bug: Heavy GR not printing correct damage.
-+ Bug: One Shot ammo showing up in Build List when loading from file
-+ TSM now prints as Triple-Strength Myomer in crit location
-+ Added TSM, Masc, Super Charger Notation to Record Sheet
-+ Bug: wrong mounts being printed.
-+ New MegaMek.jar
-+ Bug: would not load new unit after saving or printing
-+ Bug: Atm ammo not printing out correctly
-+ Improved leg armor printing
-+ Bug: Total heat not calculating correctly for IJJ's
-+ changed how armor pips are calculated for printing
-+ Bug: Plasma Rifle not printing correct weapons data.
-+ RFE: added case label to crit locations for Clan mek.
-+ New MegaMek.jar
-+ Bug: Could not place splitable weapons in CT even if they fit.
-+ Bug: Plasma Rifle still not printing correctly.
-+ Bug: pips for CTR armor printing outside the box
-+ New MegaMek.jar
-+ Added BV Calculation window
-+ New MegaMek.jar
-+ Updated Crit Locations for Bipeds and Quads
-+ New MegaMek.jar
-+ Bug: Armor not resetting when unit is reset.
-+ Bug: New Mek not getting updated to all parts of Application when reset is issued or new unit loaded.
-+ New MegaMek.jar
-
-V 0.1.8 (12/08/08 10:00:00 PST)
-+ Added the rest of the TW Record Sheets
-+ Moved Record Sheets to ./data/images/recordsheets
-+ Moved Hud images to ./data/images/fluff
-+ BA Light Active Probe showing up in Mek Equipment List
-+ Record Sheet Image printed based on Unit Name.
-+ Updated Record Sheets to show weapon damage types
-+ New MegaMek.jar
-+ Updated Record Sheets to make LT RT and CT pips more dynamic for Bipeds
-+ Updated Ammo Short Names for MML and LB-X
-+ Updated Damage notation for IS Snubnose PPC
-+ Bug: Endo Steel not loading from MTF
-+ Updated Record Sheet changes
-+ Euro Fonts now dynamically load for printing Record Sheets.
-+ Removed Armor Slider
-+ Added Validation Menu Item.
-+ Created new ImageHelper Methods drawArmorPips, drawISPips, and drawHeakSinkPips
-+ Updated quad record sheet
-+ New MegaMek.jar
-+ Bug: Selecting All for weight class displayed nothing
-+ Bug: Multi-Crit Armor and TSM can not be edited when loading unit from file
-+ Bug: Shields not loading correctly.
-
-V 0.1.7 (11/12/08 11:07 PDT)
-+ Bug: Support PPC showing up for Mechs
-+ Updated MegaMek.jar
-+ Created new folders for future expansion.
-+ Bug 2165237: double heat sinks not removable
-+ added StartMegaMekLab.bat
-+ added StartMegaMekLab.sh
-+ updated build.xml to default to java 1.6
-+ MML now starts up with min memory needed to print
-+ Added Physical Weapons Tab
-+ Added Checks for physical weapons.
-+ New MegaMek.jar
-+ Added coolant pods.
-+ Bug: Reflective and Reactive armor not calculating the correct amount of crits
-+ new MegaMek.jar
-+ Bug 2165186: RL ammo
-+ RFE 2224344: Sort by Year in Unit Viewer
-+ RFE 2224336: Printing all mechs in a .Mul File
-+ New MegaMek.jar
-+ Bug: Wrong equipment being listed when equipment is removed.
-+ Bug: wrong indexes being saved to MTF
-+ Bug: Components not being compacted when saving to MTF.
-+ New MegaMek.jar
-
-v 0.1.6 (10/27/08 08:43 PST)
-+ Bug 2165193: RL 5
-+ Bug 2171816: IS missile ammo listed as ballistic
-+ Bug 2171793: Clan missile ammo listed as ballistic
-+ Window size and position now saved;
-+ Bug: multiple TC mounts getting added
-+ Added Correct fonts for Record Sheets
-+ Task 151466: Add Add All and Clear buttons to Build tab
-+ Task 151464: Redesign Armor Tab
-+ Task 151465: MegaMek: Fix adding Compact and Laser HS to Engines
-+ New MegaMek.jar (0.33.34-MW102208-6067) with Laser and Compact HS
-	compatiblity for engines
-+ Added Connecting lines for Multi Crit Mounts
-+ RFE 2165204: RFE showing total armor
-+ re-factored  crit printing code
-+ Updated Advanced Biped RS
-+ Added Higher Res Quad RS
-+ Finished Quad RS print outs Standard and Advanced.
-
-
-v 0.1.5 (10/12/08)
-+ Bug 1989468: Hand / Lower Arm Actuator cannot be removed
-+ Bug: Heat Sinks not loading and unloading correctly
-+ Bug: Splitable weapons not loading and unloading correctly
-+ Bug: SRM ammo showing up in Ballistic ammo list
-+ Bug: Mech reseting when Engine/Cockpit/TechLevel/Gyro/Heatsinks changed
-+ RFE 2033474: Print outs
-
-v 0.1.4 (10/2/08)
-+ Bug: Wrong Targeting computer getting set.
-+ Bug: Tech Levels not completely separating Equipment/Weapons
-+ Added separate lists for Clan/Is TechLevel
-+ Added separate lists for Clan/Is Engine Types
-+ Added separate lists for Clan/Is HeatSinks
-
-v 0.1.3 (10/1/08)
-+ Added Omni Option
-+ Added Quad Option
-+ Converted to new MegaMek Tech Constants
-+ Bug: TC's showing up when ever weapons are added
-
-V 0.1.2 (6/9/08)
-+ Bug 1989465: Clan XL engine wrong crit slots
-+ Bug 1989467: Targeting Computer crits
-
-V 0.1.1 (06/09/2008)
-+ Added History File
-+ Added popup menu's to DropTargetCriticalList to allow the removal of added
-	equipment/weapons and set weapons to rear facing.
-+ Bug: not all weapons getting placed in crit slots
-+ Added code to add individual crits/mounts for FF and Endo Steel
-+ Added new utility file UnitUtil.java
-+ Added code to add TSM crits.
-+ fixed bugs in adding and removing TSM crits.
-
+VERSION HISTORY:
+----------------
+v0.1.47-git
+
+v0.1.46 (2015-10-12 00:11 UTC)
++ Added UI elements to adjust base chassis turret weight for omni combat vees
++ Updated MegaMek.jar to 0.41.10
+
+v0.1.45 (2014-09-14 01:25 UTC)
++ Print templates directly from SVG files
++ Updated MegaMek.jar to 0.41.9
+
+v0.1.44 (2015-09-01 12:10 UTC)
++ Bug [#189]: No XXL Fusion Engine for Clan Aeros
++ Bug: Splittable multi-crit equipment failing to be placed in CT/HD
++ Patch [patches:6]: Switch unit to "Vehicle" instead of "Tank"
++ Updated MegaMek.jar to 0.41.8
+
+v0.1.43 (2015-08-26 21:30 UTC)
++ Updated MegaMek.jar to 0.41.7
+
+v0.1.42 (2015-08-15 19:40 UTC)
++ MegaMek.jar updated to 0.41.6
+
+v0.1.41 (2015-08-04 10:40 UTC)
++ Bug: Mechs with 48 or 49 CT armor not printing armor correctly
++ Bug: Aeros would not print to file
++ MegaMek.jar updated to 0.41.5
+
+v0.1.40 (2015-05-31 17:45 UTC)
++ Bug [#178]: Problems with Changing year field in MML
++ Bug [#180]: Aero Weapons sort
++ Bug [#179]: Issues with engine changes and base number of heatsinks
++ Feature: Spinners in Mek mode now editable
++ Feature: Spinners in Tank mode are now editable
++ Feature: Spinners in Aero mode are now editable
++ Bug [#182]: C3 Master not available to tanks
++ Bug [#183]: Support Vehicle chassis mods not showing up in equipment list
+
+v0.1.39 (2015-04-18, 12:52 UTC+2)
++ Bug: Superheavy mech engines are not reduced in size
++ Fix problems with pocket warship printing
++ Bug: Problem with loading units with non-standard jump jets
++ Bug [#172]: Super Heavy Mech Armor Allocation error
++ Bug: Fix problems with sponson turret printing and some alignment stuff on
+    superheavy tanks
++ Bug: large support tank/super heavy tank fluff image printing location wrong
++ Removed Entity instance variable from MenuBarCreator to make sure that always
+    the current MainUI's Entity is used
++ Bug: spheroid dropships with humungous amounts of armor didn't print right,
+   now support up to 1060 armor per side, 1085 rear, 1140 front
++ Feature: Added a checkbox for anti-mek training for Infantry
++ Bug: Mounted.linkedBy not cleared when equipment is removed
++ Bug [#174]: Not clearing equipment data when equipment is removed from an Aero
++ Bug [#170]: Issues moving/removing dual-loaded crits in superheavy mechs
++ Bug [#143]: MMlab assumes ASFs generate heat via movement
++ Bug [#146]: BA jump booster allows you to make jump 5 BA
++ Bug [#177]: Print to File option does not work
++ Feature: Added a summary panel to Tank structure tab (similar to meks)
++ Columns in Mek structure tab adjusted so that they line up on the bottom
++ Added a Preview tab to Tanks, similar to Meks and Aeros
++ Updated Structure/Armor tab name for BA and Tanks to match Aeros/Meks
++ Feature [#17]: Add Unit Weight Breakdown for Units
++ Feature [#18]: Please show damage for missles/artillery weapons
++ Feature: Equipment table now properly reflects Aero AV and ranges
++ Bug [#135]: Tank/Aero: crit slot 0 equipment doesn't show up in critical tab
++ Bug: Equipment tables for Tanks displays crits instead of slots
++ Bug [#173]: Super Heavy Mech Endo Steel/Endo Composite Errors
++ Infantry Weapon table now sorts by name by default
++ Feature [#14]: Make vehicle armor allocator more intelligent
++ Feature [#19]: 'Mech Torso Front/Rear Armor Shifting
++ Feature [#15]: "Are you sure?" on close
++ Feature [#10]: Remember Save Path
++ Feature [#12]: Allocate remaining tonnage to armor button
++ Bug: Issues with partial wing and adding jump jets
+
+v0.1.38 (2015-02-12 15:30 UTC)
++ Bug [#164]: ASF creator has a bug with speeds
++ Bug: Reset Current Unit menu item only works for Tanks and Mechs
++ Updates to support TestSupportVehicle
++ Bug: Compiling with JDK 7 breaks Mac releases
+
+v0.1.37 (2015-01-28 17:45 UTC)
++ Bug [#162]: Standard Jump Jets not being read or added correctly
++ Updated the MegaMek.jar to 0.41.1
+
+v0.1.36 (2015-01-22 21:40 UTC)
++ Bug: JumpJet type stuck on Improved JJ
++ Bug: JumpJets were generating extra invalid criticals
++ Feature: Added Validation and Fluff Image buttons to Vehicle editor, and enabled them for Infantry
++ Bug [#152]: Right-click to add equipment not working
++ Bug [#128]: Prototype Jump Jets incorrectly labeled as Prototype Improved Jump Jets
++ Bug [#99]: Missing equipment in list
++ Bug: Fixed equipment being removed by the reset button for vehicles
++ Bug [#145]: Auto fill BA armor slots doubles the number of armor slots instead
++ Bug [#155]: Movement spinner not working when tonnage changed
++ Bug [#160]: MML can no longer add equipment to the arms of Battle Armor
++ Updates to handle BA Myomer boosters being spreadable equipment
+
+v0.1.35 (2015-01-01 21:05 UTC)
++ Bug: SpinnerNumberModel IllegalArgumentException for ASF on loading when armor
+    tonnage was set very high
++ Bug: Mixed tech Aeros could select IS or Clan DHS
++ Bug [#121]: Changing mech weight does not change engine weight
++ Bug [#114]: Loading is limited to the exact unit type and movement mode you're already on
+    For loading from file, you can now load any unit type that is supported at any time
++ Bug [#125]: Combat ICE Mech Engines
++ Bug [#119]: Lowering movement freezes jump jets
++ Bug [#116]: Changing Cockpit Type doesn't refresh weight
++ Bug [#139]: Incorrect space calculation for VTOLs
++ Bug [#95]: Infantry Created In MML Do Not Have Anti-Mech Attacks in MM
++ Bug [#70]: Can't load different types of units from Selector
++ Bug [#154]: Changing aero weight does not change engine weight
++ Update MegaMek.jar to 0.40.0
+
+v0.1.34 (2014-12-25 15:20 UTC)
++ Update MegaMek.jar to 0.39.5
+
+v0.1.33 (2014-12-14 19:15 UTC)
++ Update MegaMek.jar to 0.39.4
+
+v0.1.32 (2014-12-05 2:50 UTC)
++ Print RW and LW instead of RS and LS on aerodyne smallcraft
++ Bug: BA Ammo showing up for non-BA weapons
++ Bug [#129]: criticals remaining display bug
++ MegaMek.jar update to 0.39.3 release
+
+v0.1.31 (2014-09-27 23:51 UTC)
++ Updated MegaMek.jar to r11273
++ Updated MegaMek.jar to 0.39.2
+
+v0.1.30 (2014-08-26 15:43 UTC)
++ Warning Fix: Suppressed several warnings related to unused private methods for printing
++ Warning Fix: Typed everything that was untyped for JDK7+ compatibility
++ Bug: BattleArmor Weapon Sorter was using int when it needed float
++ Patch [#5]: Bug: AMS not showing up in equipment tab.
++ Bug [#132]: Error when loading super heavy 'mech that has >9 head armor
++ Bug [#131]: Issues with BA and Inf support weapons, AP Mounts, Armored Gloves
+
+v0.1.29 (2014-07-04 14:18 UTC)
++ Bug [#124]:  Non-support vehicles could mount armored chassis
++ Bug: Supercharger couldn't be added to vehicles
++ Bug [#83]: Supercharger not removed from Assign Critical Tab
++ Bug [#126]: Unable to remove arm actuators on tripod 'Mechs
++ Bug: BA manipulators not printing
++ New MegaMek.jar 0.38.0
+
+v0.1.28 (2014-05-05 17:23 UTC)
++ New MegaMek.jar 0.37.11
+
+v0.1.27 (2014-04-08 03:03)
++ New MegaMek.jar r10732
++ Bug: IndexOutOfBoundsException when selecting jump jet type on Tripod Mechs
++ New MegaMek.jar 0.37.10
+
+v0.1.26 (2014-03-29 15:10 UTC)
++ Feature: For BA, when the PA(L)/Exoskeleton class is selected, users can now
+    distinguish between PA(L) and Exoskeleton
++ Feature: Added ability to remove harjel for clan exoskeletons
++ Bug [#118]: Composite, endo-composite, and reinforced internal structure types
+    have the wrong stats
++ Bug [#81]: Selecting Quad Chassis for Mech erases Year/Source/resets tech
+    level
++ Bug [#79]: Selecting VTOL resets Year and Source/Era Fields
++ Feature: Tripods now display crits for the center leg in the critical view
++ Bug: spread mounts on tripods now function properly (things like blue shield,
+    stealth armor, etc)
++ Pulled in the latest MegaMek.jar to get the Modular Equipment Adaptor MiscType
++ Bug: Missile weapons could not be squad support weapon mounted on BattleArmor
++ BA Compact Narc and BA Tasers were changed in MM to assume that a squad has
+    a series of individual mounts so that targeting for these weapons works
+    properly.  MML has now been updated so the construction reflects this:
+    adding a BA NARC or Taser will add an individual mount for each suit in the
+    squad and they cannot be changed to squad equipment.
++ New MegaMek.jar 0.37.9 (0.38.0 RC1)
++ New MegaMek.jar 0.37.10-dev-r10759
+
+v0.1.25 (2014-02-22 23:21 UTC)
++ Filtered out equipment in the equipment table that gets added via the
+    StructureTab (jump boosters, partial wing, manipulators, etc).  Also removed
+    some filtering that was intended for 'mechs and vees and isn't applicable
++ Bug: Enhancement check boxes weren't being checked when loading BA with those
+    enhnacements
++ Filter out Support Weapons for BA use on AP Mounts. Fix Header to blk not mtf.
++ Bug: Removing DWP's and weapons mounted in DWPs via the "Remove" button in
+    the Equipment tab could cause weirdness
++ Bug: Fixed issues sorting damage and range for AP weapons for BA
++ Bug [#110]: Shift>Remove equipment subtracts weight wrong 0.1.24
++ Feature: Infantry weapons can now be attached to AP Mounts and armored gloves
++ Bug: Infantry weapons were being removed from the equipment list in the
+    equipment tab (they weren't being considered as BA weapons)
++ Bug: Anti-personnel weapons cannot be mounted directly on BattleArmor, instead
+    they must be mounted via an AP Mount.  This wasn't enforced before and is
+    now.  To make it clear, unallocated AP weapons now display an * and the
+    tooltip explains how to mount AP weapons
++ BA Manipulators now show in the critical view, largely so you can detach AP
+    weapons attached to Armored Gloves
++ BA Manipulators are no considered fixed location equipment so they can't be
+    removed or deleted
++ Bug: AP weapons on BA could be assigned a location via right clicking
++ Bug: Critical View now counts AP Mounts instead of infantry weapons
++ Bug: AP weapons where showing up in the ballisics list of weapons
++ Bug: BA could armor components
++ Feature: Added the ability to mount ammo in DWPs
++ Added ability to mount weapons/ammo as squad support weapons: valid weapons
+    can be right clicked in the unallocated equipment table.  Once a weapon
+    has been squad support mounted, valid ammo for that weapon can be squad
+    support mounted as well
++ Quad BA can no longer use SSWMs
++ Bug [#113]: Conventional Infantry will not load or save
++ Bug: Partial Wing equipment was being displayed in the Equipment Tab current
+    loadout table, and could be removed there
++ Bug: BA Compact Narc ammo was not appearing when compact Narcs were added,
+    in fact, anything with the F_BURDENING flag wasn't appearing
++ New MegaMek.jar and changes to work with new BA names.
++ Bug [#87]: Megamek lab vehicle tonnage
++ Bug [#92]: VTOLs have incorrect max rotor armor.
++ Bug [#85]: Can't reduce number of Laser Heat Sinks
++ Bug [#78]: Armor points allocation in the Mek Lab in MekHQ and the MegaMeklab
+    program itself
++ Bug [#115]: movement type dropdown not set to UMU when loading a UMU BA
+
+v0.1.24 (2014-02-11 03:43 UTC)
++ Bug: Free crits in statusbar not correct
++ Bug: superheavy VTOLs with too much armor not printing correctly
++ Bug: shields get less DA and DC when constructed without hands/LA
++ Bug: Talons not printing in equipment list
++ Aero and smallcraft improvements
++ Correctly show available armor types
++ show PPC capacitor heat for aero units
++ show proper locations abbreviations for Small Craft
++ Add MegaMekLab icon in png format in a data/images/misc folder for usage by UNIX/Linux folks
++ Improve superheavy vehicle/large support tank printing
++ Adjust mmconf/megameklab.properties for a width and height that actually fit the controls
++ Bug: VTOLs cannot be loaded from cache
++ Bug: Tech Level not being set to EXPERIMENTAL for mixed tech units.
+    (This is temporary, this needs to be refactored to use the new tech level by year coding)
++ Bug [#77]: "incorrect number of stealth crits in left arm" rears its ugly head, again
++ Fix CASE printing for mechs with CASE II
++ Fix C3 Emergency Master printing
++ updated MegaMek.jar
++ updates for 3145 equipment and MM changes
++ Dropship print fixes
++ jumping vehicle MP not printing correctly
++ made both packaging files include the mmconf folder
++ allow head turrets on quad mechs
++ fix issue with IS of mixed tech clan base mechs
++ Updated MM jar file
++ Updated UnitSelectorDialog to be compatible with new MM jar
++ Battle Armor with VTOL movement currently prints it out as Jump
++ BA LB-X damage type should be (DB,C,F)
++ â€œMortarâ€� should be â€œ â€™Mech Mortarâ€�, Damage listed is â€œ0 (S)â€�, should be "2/msl (M,C,S)"?
++ Bombast Laser damage type needs to be (DE,V).
++ Tracks location on 'Mechs should be "Legs"
++ Void Signature Systemâ€™s location in the stat block should be "*" because of
+    spread across locations, same for null sig, CLPS and blue shield
++ Chem Laser damage type should be (DE) not (DE,S)
++ Naval C3 (in DS / Systemwide tag) is currently printing out as "Improved C3"
++ Aerodyne DropShip now has correct arc descriptions
++ fix smallcraft location abbreviations
++ fix offsets in location printing for tanks
++ Allow for insane amounts of armor on superheavy dual turret tanks
++ Removed unnecessary warning suppressions
++ new BattleArmor builder, WIP - chassis should be correct, but no manipulators or equipment crit assignment yet
++ more naval unit printing
++ updated MM.jar
++ Bug [#57]: Megamek/Megamek lab not accounting for wheeled vehicle tonnage discount
++ Bug [#80]: Selecting Omni when building vehicle causes NPE when changing movement speed
++ Bug [#90]: Megamek lab, unable to modify armor tonnage
++ start of tripod mech support
++ Bug: Mek.MainUI.createNewUnit was creating LandAirMech's for BIPED entity types
++ show Bomb Bays only for LAMs
++ Feature: Added ability to create and edit Aerospace Fighters (but not
+    conventional fighers or additional space craft)
++ Bug: Armor spinner for 'mechs was defaulting to an arbitrary maximum,
+    which could case errors on some units
++ Bug: Aeros could not change to DHS
++ New MM.jar (trunk rev. 10231)
++ Fix missing launch4j files
++ Bug: >= instead of a > when checking for space limits on Aeros
++ New MM.jar (trunk rev. 10303) and compatibility adjustments for it
++ BA armor combo now filters based on tech level/type
++ Added option to add interface cockpit and gyro none
++ Fix .exe file creation for local builds
++ Initial support for superheavy mechs
++ Adjusted layout of Vehicle construction, to make the status bar more
+    consistent with other views
++ Adjusted spacing in Aero Build and Equipment Tabs
++ Bug: Aero criticals in the Assign Criticals tab would occassionally disappear
++ Feature: You can now drag assigned criticals from the critical view to the
+    unallocated equipment table to unassign the item (works for Meks, Aeros,
+    BA, but not Tanks yet)
++ superheavy mechs have head max armor of 12
++ Bug: Not selecting a unit in the MechSelectorDialog when loading a unit from
+    cache could result in a crash
++ Feature: Added ability to select XXL engines for Aeros
++ Bug: Fixed issues with engine type selection for Aeros
++ Changed hotkeys: Ctrl-A now switches to Aeros and Ctrl-B switches to
+    BattleArmor (changed from Ctrl-A for BA and Ctrl-W for Aero)
++ Bug: Equipment tab equipment table would display things like start/stop swarm
++ Removed the BattleArmor Preview tab, instead the preview is now displayed in
+    the Structure tab
++ Bug: BA internals weren't properly being set when the number of troopers was
+    changed
++ Bug: BA weapons were being counted multiple times for purposes of crit limits
++ Allow for heatsinks and ammobins to be crit-shared for super heavy mechs
++ Bug: Loaded BattleArmor always default to IS Tech type
++ Bug: VTOL turrets weren't handled properly: the critical panel would replace
+    the rotor section with turret, and all equipment mounted there would be
+    considered mounted in the rotor.
++ Bug [#108]: Mek Lab - Cruise Missile Ammo, not assigned
++ Bug [#106]: Aerospace: Unallocated equipment
++ Feature: BA can now select and mount Anti-personnel weapons
++ Bug: Armor critical assignment should now work for BA
++ Bug: New BA were starting out with the wrong tech level, which lead to armor
+    combo issues
++ Bug: For mixed tech BA, armor names were listed twice
++ Bug: Armor selector wasn't set properly when loading mixed tech BA
++ Feature: UnitViewerDialog (used to select a unit from cache) now defaults to
+    Tech Type: All
++ Feature: Adjusted layout of critical view for 'mechs, to give the mech a more
+    humanoid appearance
++ Bug: DropTargetCriticalList for Quad front legs was too tall
++ Feature: Added ability to drag/drop equipment into specific crits on Meks
++ Feature: Added ability to select manipulators for BA
++ Bug: Selecting BA Standard armor wouldn't add the change listeners back
++ Bug: BA Clan Reflective/Reactive armor armor selection was bugged
++ Bug: Selecting Standard armor adds a critical of BA Standard Armor to assign
+    in the critical view
++ Bug: BA Manipulators could show up in equipment and unallocated tables
++ Adjustments for the Popup mine moving to the BA Weapons folder.
++ Added BA Partial wing and BA Myomer boosters to the list of fixed location eq
++ Updates so that fixed location equipment can't be deleted for BA, and made it
+    so fixed location equipment can't be dragged from the critical view to the
+    unallocated equipment table
++ Feature: Added enhancement panel for BA, where things like jump boosters,
+    mechanical jump boosters, myomer boosters, and partial wings can't be added
++ Bug: 0 Critical equipment for BA could be assigned a critical to assign
++ Bug: Reset button in BA BuildTab would remove fixed location equipment
++ Bug: Ammo for OS launchers was showing in Equipment and Build tabs for BA
++ Bug: Dragging multi-slot equipment from crit view to unallocated eq table
+    didn't work for BA
++ Updated support for Detachable Weapon Packs on BA.  To use a DWP, one adds the
+    equipment, then in the BuildTab they can right click on weapons to attach
+    them in the DWP.  The DWP can be right-clicked to dettach the weapon
++ Bug: Detachable Weapon packs could be attached to other DWPs
++ Updated TestBattleArmor to not include the slots for AP weapons mounted in AP
+    mounts
++ Bug: ArmorTechType was not being updated when BattleArmor armor type was
+    changed, this lead to an issue where the mixed-tech armor selection was
+    bugged
++ Bug: TestBattleArmor was using chasis tech type instead of armor tech type
+    when determining whether armor is clan or IS
++ Bug: Loading quad BA could fail because the walk MP spinner has a min of
+    BattleArmor.getMinimumWalkMP() and a max of BattleArmor.getMaximumWalkMP(),
+    however the spinner is set to a value of 1 and Quad's have a min walk MP
+    of 2.
++ Updated MegaMek.jar to the 0.37.7 snapshot
+
+V 0.1.23
++ Bug: tank chassis and model not getting updated
+
+V 0.1.22
++ Bug: removing multiple equipments at once doesn't work
++ Bug 36: Hang when Building Battlearmor
++ Bug: extra crits when loading unit with crit-using IS or armor and using
+    reset button in build tab
++ Bug 50: fixed location equipment can't be added correctly and shouldn't be removed on reset
++ Drag and Drop for moving stuff from location to location in mech build view
++ MASC and Supercharger bug fix
++ VTOL with lots of rear armor printing fix
++ Spheroid Small Craft vectorized printout
++ Raw type warnings removed
++ Bug 60: Remove Lower Arm Actuator
++ Bug 63: Stealth Armor shouldn't get removed on reset click in build view
++ Bug: Fixed location equipment should be only deletable, not removable
++ vectorized VTOL printing
++ added support for printing VTOLs with turrets
++ Print Ferro-Lamellor armor info on sheets
++ Fix patchwork armor allocation for mechs
++ Revamped UI for tanks
++ Fixed lots of equipment codes
++ Fixed pop-up mine ammo printing
++ Fixed TAG damage code
++ Automatically remove hand and lower arm actuators for Omni Mechs when mounting
+    PPCs, ACs or Gauss Weapons in Arms
+
+V 0.1.21
++ Bug: stealth armor bug
++ Added WiGE construction
++ Added VTOL construction
++ Bug: super-heavy vehicle armor spinners for side armor not working
++ Bug 3159367: compact heat sinks weigh 1 ton
++ Bug: ASF heat not printing
++ Cargo bay printing improved
++ more work on naval printing
++ DS printing fixes
++ Infantry compartment printing update
++ BA cargo lifters
++ infantry weapons on support vees
++ Dropship Fuel printing
++ AR10 printing
++ tank stealth duplicate crit issue
++ Mech print update
++ DS printing update
++ Compact HS bugfix
++ Fixes for newer MM
++ vectorized ProtoMech printing
++ Infantry lab (still needs field gun/artillery options)
++ Added IS Prototype Double Heatsink as per the rules in "Era Report 3052" and
+   "Starterbook: Sword & Dragon".
++ vectorized BA sheet printing
++ vectorized Naval sheet printing, currently only the Mauna Kea will print
+   correctly, missing armor and IS pip files for other units
++ Bug: #45 Build Error - Modified the build.xml to fork the javac process so that it maintains it's own heap rather
+   than using ant's.  Also set the initial and max heap memory to the minimum I was able to make work for running the
+   jar process.
++ Bug: #46 Removing Heat Sinks also removes Jump Jets - Fixed the UnitUtil.isHeatSink() method (was using or when it
+   should have been and).
++ Bug: #47 Adding Prototype Double Heat Sinks increases Single Heat Sink count.  This fix is dependant on MegaMek
+   revision 9053, which contains the code to satisfy MegaMek Feature Request #1129.
++ BA font size fixed
++ don't print vee case in equipment list
++ DS printing fixes
++ fix BA sensor range
++ Fix for superheavy tanks with lots of armor
++ Fix for IS for superlight mechs
++ print vee fission engine
++ Print primitive fuel cell engine as primitive
++ Better table printing for large support and super heavy weight tanks
++ massive re-structuring of the Mek GUI (work in progress)
++ alignment of panels in structure tab improved
++ re-enabled LAM checkbox
++ layout of mek critical tab improved
++ changed armor allocation system for meks (WIP)
++ better layout of armor point allocation totals
++ removed jump jets from equipment table
++ separate stat and fluff views for equipment table
++ prototype improved jump jets added to jump jet chooser
++ mechanical jump booster added to jump jet chooser
++ enhancement combobox (TSM and MASC)
++ new UnitViewerDialog
++ new Mek statusbar
++ various improvements to equipment tab
++ Bug: can't switch jump jet type when jump mp is zero
++ summaryView panel (WIP)
++ setAsCustomization option in StructureTab (for MHQ)
++ Bug: model was setting chassis
++ various layout fixes (better insetting, alignments, spacing, etc.)
++ use system-specific key not control key for hot-keys
++ updated heat panel (use JSpinners instead of comboboxes)
++ jump jet addition/removal dont reset location of allocated ones to none if same type
++ removed unused code
++ heat sink addition/removal does not reset location of allocated HS if same type
++ added remainder of crit calcluations to SummaryView
++ altered refreshing so that changing tech base and type do not reset equipment on the unit unless it is illegal
++ remove illegal equipment on tech base/tech type change
++ some corrections on tech base listener in StructureTab
++ equipmentView code placed directly into equipmentTab because of redundancy
++ update armor points on cockpit change (for industrial armor)
++ sorters for master equipment table
++ facelift of infantry builder
++ setAsCustomization option for infantry tab
++ export to html option
++ export to text and clipboard options
++ updated MM.jar
++ packaging.xml and packaging_utils
++ bug: no maximum size for main frame
++ fixes to packaging.xml
++ print correct amount of IS for ProtoMechs
++ changed name of megameklab.log to megameklablog.txt
++ changed name of config.txt to megameklab.properties and placed in mmconf directory (created by program if missing)
++ Bug: filtering of weapons in equipment tab not working correctly
++ Added location to equipment list
++ updated packaging to place the external jars within MegaMekLab.jar
++ Bug with available ammo in equipment tab
++ dontWrapJar set to false in megameklab.4j.xml (yay for double negatives)
++ updated MM.jar to 0.35.34
+
+V 0.1.20
++ Refactored all Menu Code into one Class MenuBarCreator.java used by all MainUI's
++ Added new Equipment List code and dialog box to help menu
++ New Abstract Class MegaMekMainUI
++ Converted all MainUI classes to extend MegaMekMainUI
++ Changed all CreateNew methods to conform with MegaMekMainUI CreateNewUnit Methods
++ Updated MenuBarCreator to use new MegaMekMainUI class
++ added code fix to ImageHelperVehicle#printTankWeaponsNEquipment for extra long damage
++ More MainUI Refactoring. Moved Common Elements to MegaMekMainUI
++ PPC capacitors and the like should count for mech/sponson turret weight
++ Bug with modular armor and walk MP
++ Improved Biped Mech armor printing
++ Bug: Body and wings locations not printing for Fixed wing air craft
++ Bug: Tank weapons and equipment printing into ammo.
++ Fixed wing support craft printing improvements
++ Bug: weaponlocation printint too small for VTOLs
++ Bug: Reset current unit not working correctly
++ Bug: fileextension for non-mechs wrong when saving
++ Print improvements for MASH, drone control system
++ Bug: add all button in tank build view duplicated equipment
++ Print all types of cargo bays for tanks
++ Bug: armor type error when loading BA
++ Added code to set manipulators when loading BA from cache/file
++ Updated code to work be able to compile with new patchwork armor
+  This is only a temp fix
++ Fixed issue with printing turreted WiGE
++ Issue printing C3
++ Issue with WiGE Front IS
++ Vehicle printing equipment font size issue
++ Modular armor crit name size issue fixed
++ Fix for Font issue when printing large equipment names
++ Issue with Extended Range LRM not Printing correctly for Aeros
++ Mixed tech weapons not printing correctly for DS
++ Mixed tech techbase not printing for non-mechs
++ cockpit tech bug
++ Bug: tank armor type not being set correctly
++ one-shot weapon ammo showing when loading unit from file
++ Added vehicular grenade launchers
++ Mech Patchwork armor UI
++ Tank armor saving wrong
++ Remote sensor dispensers
++ Bug: Large Support Vehicle printing Armor for Second Unit.
++ Bug: Large Support Vehicles not printing Cargo.
++ New MegaMek.Jar
++ automatically select DHS when selecting clan tech base
++ automatically set techlevel to experimental when selecting a mixed tech base
++ mixed tech unofficial equipment bugfix
++ Bug Vehicle Grenade Launcher print out the wrong damage range and type
++ Primitive is now printed as tech level for Mechs
++ Started Navel Unit Record Sheets
++ Bug: Tanks with supercharger print wrong flank movement
++ Bug with mech/sponson turrets
++ Work in progress: Better printing
++ Fixed margin issue with new Mech Template
++ Armor initialization bugs fixed
++ BA camo fix
++ strikethrough for damaged equipment on mechs
++ Bug: center torso armor determined by getOArmor and not getArmor
++ BA DWP printing
++ Fix WiGE armor/IS printing
++ Improve BA jump MP printing
++ allow NONE tank engine for trailers
++ support vee cargo bay print fix
++ support vee trailer fix
++ BA exoskeleton print fix
++ added centurion weapon system
++ print ASF cargo
++ new MM.jar
++ Fixes to dropship printing
++ PPCs are only explosive when linked to a capacitor
++ Manual BV Added for RS usage.
++ Simplified issue with Locale. Set to US at start of the program.
++ Optional BV printing. Enter "-1" in manual BV to not print BV at all
++ Improved Quad Printing
++ Dropship MML printing fix
++ support rail vehicle printing (not finished)
++ Bug 3464432: tank suspension factor problem
++ Bug: some BA notes didn't print when no equipment was mounted
++ adjusted MASH printing
++ Separated handheld searchlight from mounted searchlight
++ Print ASF cockpit type if it's not standard
++ LAM sheets printing
++ LargeSupportTank supercharger printing
++ Updated copyright year
++ Allow industrial quads to mount physical weapons
++ IJJ heat in status bar displayed wrong
++ Super-Heavy Combat vehicles
+
+V 0.1.19 Released (01/03/2011 12:58 UTC-8)
+Added Fix for Battle Armor Record sheets. Burdened message was overlapping other text.
++ Added Record Sheet supprot for Support VTOL
++ New MegaMek.jar
++ Tank Sponson turrets
++ Bug: Image bad for Dual Turret Tanks
++ Added code for Chassis for Vehicles
++ Added code to change height of Vehicles Equipment List
++ New Megamek Jar
++ Fixed issues with Tank record sheet and equipment list
++ new Megamek jar
++ print stealth for aero units
++ tank engine rating fix
++ RFE: Add Image and Browse to Tank UI
+
+V 0.1.18 Dev
++ Added Mixed Tech Gyro's
++ Added Mixed Tech Structures
++ New MegaMek Jar
++ Bug: Mechs not being fully loaded
++ New MegaMek Jar
++ Bug: Heatsinks not print out correctly if more then 40 are used.
++ New MegaMek Jar
++ BV check for Current/File/Cache units
++ Spec check for current/file/cache units
++ Cost breakdown for current/file/cache units
++ validation check for current/file/cache units
++ New MegaMek.jar
++ Fixes to DS Record Sheet
++ Dual Turret Tanks Now Print
++ New MegaMek.jar
++ Bug: Save not working correctly
++ Fixed issues with how equipment prints for DS's
++ New MegaMek.jar
++ Divided ImageHelper.java into sub classes
++ Added Notes to DropShips
++ New MegaMek.jar
++ Updated Drop ship record sheets for Marines/BattleArmor/OtherPassenger
++ New MegaMek.jar
++ Bug: Armor pips printing incorrectly for Aerodyne.
++ New MegaMek.jar
++ Bug: Clan Endo Steel on IS Mixed not printing correctly
++ Bug: Vehicles not Printing correct Speed when Modular Armor is placed.
++ Bug: ASF/Small Craft door not showing correctly
++ RFE: Modular Armor now prints as diamonds
++ New MM jar
++ Added Support for Fixed Wing aircraft
++ Added Advanced/Experimental Text to BA RS
+
++ New MM Jar
++ AMS printout fix
++ Vibroblade heat/damage fix
++ New MM jar
++ Fix for Aero IS
++ Fix for BA
++ Fix to Aero RS now no longer displays damage
++ New MM jar
++ Removed code for BOLD pips
++ Slight internal rework
++ Added Aerodyne and Spheroid Small Craft
++ new MM jar
++ Print (V)STOL capability on Fixed Wing Support Craft
+
++ Added Cargo to Aerodyne Small craft
+
+V 0.1.17 Dev (Closed 9-29-2010)
++ Added Special Armor Type for Tanks and VTOL to RS
++ Added the ability to select off engine types for Mixed Tech Units.
++ Added code to check linking when equipment is added or removed.
++ Bug: Clan XL Engines showing as IS
++ Bug: Mixtech IS Mechs with Clan Engines bugged.
++ Bug: Issue with Parital Wing Crit Spread
++ Bug: Jump Boosters not asking the user for desired jump MP
++ RFE: Add Protomech Myomer Booster to print outs
++ Bug: Protomech not printing secondary main torso weapon.
++ Bug: Protomech missile ammo not printing correct amount of shots
++ added new Atremis/Apollo text to Mechs and Tanks weapons loadout
++ Bug: MML allowing armor overage.
++ Bug: Extra turret armor hard coded to 79
++ Bug: Mixed tech armor not working correctly
++ Added Blue Shield Particle Field Damper
++ Bug: Spreadable equipment from different techbase on mixed tech chassis not
+ working
++ Bug: loading a unit with spreadable equipment like partial wing or jump
+ boosters doesn't work correctly
++ Auto-place crits for equipment that has specified criticals, like void-sig etc
++ Bug: reseting broke tonnage for tonnage-variable equipment that was used on
+ the unit before the reset
++ New MegaMek.jar
++ Added BAR information for Industrial Mechs and Support Vehicles
++ Show when equipment is body mounted on biped BA
++ Print note for burdened BA
++ Fix for Talon crits
++ New MM.jar
++ Bug: Clan Light TAG not showing up
++ Bug: VTOL front armor printing wrong
++ Bug: BA Ammo printing not quite right
++ Bug: BA weapons not printing correctly
++ Bug: Long BA names overprinting Year
++ Bug: Tank 2 print stats in Tank 1's Area
++ Bug: Multiple units not printing correctly
++ Can not Select multiple Files to print at once.
++ Fixed Battle Armor Armor tag.
++ Bug: BA UMU not printing right
++ Fixes for BA record sheets
++ Bug: BA armor printing twice
++ reworked some internal handling
++ added IS partial wings
++ fixed partial wing heat dissipation printout
++ fixes for Battle Armor Printouts
++ Large Support Vehicles now print
++ Automatic checks for validity
++ added full head ejection
++ Added mixed tech heat sinks
++ Allow to save invalid units
++ Fix spread equipment mounts
++ Fixed issue with Physical Weapons
++ Bug: Talons not resetting after changing from Non-IS to IS
++ New Megamek jar
++ TSM fix
++ better switching between mek and tank ui
++ Fixed issues with HarJel not being armored
+
++ Added more flexible Method for finding units Equipment and Weapons
++ Tanks now list new combat chassis in UI
++ New MM.Jar
++ Bug: Enviromental sealing not printing on Vehicle RS
++ Bug: .0 printing when Vehicles had full ton of troop space
++ New MM.jar
++ Added mech turrets
++ AutoCrit checks for correct location for Turrets
++ Drag and Dropping equipment now checks for valid locations
++ Quad Turrets no long show as equipment for Bipeds
++ Shoulder and Head turrets no longer show for Quads
++ Physical Weapons no longer show on the weapons tab for quads
++ Bug: MML only checking for min 20m of memory instead of 200m on startup
++ RFE: Units Below 5 tons show tonnage to 3 decimal points
++ Fixed ranges for Sprayers, Rivet Gun, Nail Gun, and Search Lights
++ Bug: VTOL printing not working on stealth VTOL
++ New MM.Jar
++ RFE: Changed Save to Quick save
++ RFE: Added Save as Menu Item
++ RFE: MML now remembers the last 4 units load/saved
++ Changes to Loading from Cache
++ Bug: Heavy VTOL's not printing
++ Added code for new C3Booster
+
++ RFE: WiGE printing now available
++ RFE: Can Not Print Spheroid Drop Ships
++ RFE: Conventional Fighter Record Sheets
++ Bug: C3M Boosted Showing as Weapon
++ Bug: C3m and C3m Boosted showing in Weapons after being selected
++ RFE: Save Unit Name when change to Quad or Adding Turret to Tank
++ Bug: Quick Save Overwritting old last loaded file if reset is used.
++ Bug: Main Window Flashing when switching to Quad or Turret Body.
++ New BattleArmor UI
++ Fixed issues with DS Recordship
++ Fixes to BA UI
++ Fixed issued with BA UI not being accessible from Mek/Vehicle UI
++ Boosted C3 now printing on RS correctly
++ Fixed issue with not all firing arcs showing for Dropships
++ EscapePods now print for Drop ships.
++ Issues with how C3 Boosted Prints on RS
++ Fix issue with Tank max armor
++ Fix for Cargo on Dropship RS
++ track vehicle itemslots
++ BA Armor Tab fixed
++ Fixes to BA structure tab
++ Added the ability to move to back Mech UI from BA UI
++ Added code to calculate max weight for BA
+
+V 0.1.16 (01/30/2010 17:43 UTC-8)
++ Bug: ammo not print out correctly for vehicles
++ RFE: Allow single units to be printed when printing from MULs
++ Bug: Vehicles with turrets printing in poor quality
++ Bug: blk files not loading correctly.
++ Bug: Vehicles not printing tech status i.e. advanced/experimental
++ Bug: Aeros not printing tech status i.e. advanced/experimental
++ Bug: Ammo printing incorrectly for Tanks
++ RFE: Print pilot name and stats on Record Sheet when printing from a MUL
++ Bug: Fuel Cell engine printing as Fusion Engine
++ Updated MegaMek.jar, use new HTML MechView
++ Updated battlearmor printing
++ Updated MegaMek.jar
++ Bug: removing endo steel and armor on the build tab not working
++ Minor Tweeks to interface.
++ Bug: Tanks not adding engine shielding mass.
++ Bug: Tank initial engine setting
++ Added more Tank armor printing pips for tanks with massive amounts of armor in Rear and Turret.
++ Started ProtoMech Printing.
++ Bug: VSP not printing damage correctly.
++ Protomech record sheet printing
++ Bug: Chameleon Equipment not being treated as spreadable
++ Bug: print dialogs had "Save" button, not "Open" button
++ Bug: Protos not printing correctly.
++ Bug: split HAGs should cause CASE to appear in split location in clan mechs
++ RFE: Add Non-Standard Tech fields to Proto, Tank, and VTOL RS
++ Bug: Fuel Cell Engine not printing.
++ Added new Proto Images for smaller printing.
++ Added Accelerator to menu items.
++ Show launcher size in ammo crits
++ Added ImagePain to Structure tab.
++ Bug: Armor combo box not selecting correct armor.
++ Bug: Refresh Listner getting added twice in armor tab.
++ New Image files added for turrets.
+
+V 0.1.15 (09/12/2009 20:06 UTC-8)
++ Updated CASE text for Clan Quads
++ added shield image for Biped Mechs
++ added code to print out shield pips
++ Changed shield pips from polygons to unicode characters
++ Updated shield pips
++ added new right and left shield images
++ added Era field to Aero RS
++ RFE: Add context menu on build tab build table to add component to unit
++ RFE: Set Split Ratio for Splitable equipment
++ Bug: Claws showing as Tonnage/5 instead of Tonnage/7 for damage.
++ Added Tank UI
++ Added splash screens
++ RFE 2780128: Add delete to right click menu on build tab
++ Added new diamond image for Shield.
++ Updated code to use new MegaMek Equipment Flags
++ New MegaMek.jar
++ Bug: Thunderbolt damage not displaying correctly
++ Bug: Rocket Launchers showing switchable ammo
++ New MegaMek.jar
++ Talon bugfixing
++ Fix some weapons not showing up correctly
++ disable no-physical-weapons-on quad check for now, because quads can mount
+    some construction equipment that also acts as a physical weapon.
+    need to figure out a better way to do this
++ Bug: Proto MG Ammo showing up in Ammo Display
++ New MegaMek.jar
++ Show suit BV in BA printout
++ Ignore Ammo cost for cost printout
++ Bug: Source Not printing when listed.
++ Don't always print chassis and model in uppercase
++ Show troop carrying space in vehicle printout
++ fix artemis display for tanks with multiple artemis weapons in one location
++ moved primitive/industrial/primitive industrial string in printout
++ don't print RL ammo on vehicles
++ fix ammo name printing for vehicles
++ updated MegaMek.jar
++ Bug: LT/RT CASE printing for quads overlapping location name
++ MG Arrays shouldn't print damage and range, and have [T] for damage type
++ linebreaks for Vehicle ammo printing
++ Added Images to VTOL and Tank Record Sheets
++ Bug: issue printing two lines of ammo for vehicles
++ WiGE units now print using the Hover RS Template
++ Bug: Clan engines not showing up for vehicles
+
+V 0.1.14 (03/26/2009 2:29 UTC-8)
++ Bug: Clan case getting loaded as 0 crit 0 ton equipment.
++ Bug: Equipment showing as weapons and weapons showing as equipment on loaded units
++ BattleArmor Record Sheets now print
++ New MegaMek.jar
++ New MegaMek.jar
++ RFE: Print Underwater for UMU movement instead of Jumping on Biped and Quad RS
+- Removed Jumping text from Biped and Quad RS Templates
+- Removed access to Advanced RS for Biped and Quad for printing.
++ Changed Underwater to UMU for UMU Movement
++ New MegaMek Jar
++ Bug: Jumping MP not showing when Mechs do not have JJ's
++ New MegaMek.jar
+
+V 0.1.13 (03/03/2009 10:36 UTC-8)
++ Changed Drag and Drop Code.
++ RFE: set the foreground and background colors for empty crits
++ Changes to what crits can be armored
++ Aero RS
++ Update Aero Armor on RS's
++ Bug: Techlevel set wrong when loading a clan mech from a file
++ Updated RS for Mechs and Tanks with new pip algorithm
++ Bug: Split weapons/equipment not resetting correctly if engine size changes for HS
++ Bug: TC not restting correctly if Engine size changes for HS.
++ Bug: Adding FF armor caused Endo Steel crits to go bye bye
++ Bug: Ammo Launcher size showing for non-standard munitions.
++ RFE: Move armored option to bottom of popup menu
++ Bug: Split weapons not showing up correctly in the weapons and equipment location
++ Bug: Artemis IV not showing the correct count in weapons and equipment
++ Bug: Armored Components not loading correctly.
++ RFE: Mek RT Struct Pips shifted towards the CT a bit
+
+V 0.1.12 (02/18/2009 8:40 UTC-8)
++ Bug: Incorrect Total heat showing for XXL engines
+- Removed color coding from CritView in Structure tab
++ RFE: Added the ablity to select and add multiple weapons/ammo at once
++ Bug: Mixed Tech not printing the correct Weapon Tech in Crit slots
++ Bug: TC not working for MixedTech Units
++ Bug: Autofill button not creating the correct amount of crits for splitable equipment
++ RFE: The ability to set base chassie heat sinks for omni meks
++ RFE: Control+Right click auto removes a crit from the build tab
++ RFE: Alt+Right Click auto sets the crit to rear facing on the build tab
++ Bug: HarJel showing in the Weapons & Equipment Section
++ Bug: UMU's showing in the Weapons & Equipment Section
++ Bug: Armor showing in the Weapons & Equipment Section
++ Bug: Endo Steel showing in the Weapons & Equipment Section
++ Bug: Claws now showing damage in the Weapons & Equipment Section
++ New MegaMek.jar
++ Added Help on how to add images to Record Sheets.
++ Bug: Base HS getting set incorrectly;
++ Bug: Torso Mounted Cockpit Not allocating correctly
++ RFE: Compact Critical Button for Build Tab
++ Added Composite String to Record Sheet
++ Adjusted Composite String on Biped RS
++ New MegaMek.jar
++ RFE: Crit color configuration dialog.
++ Label locations in CriticalView
++ Removed (Clan) text from Ammo when printing crits
++ RFE: added fore and back ground color to Crit Table
++ New MegaMek.jar
++ Added support for armored components
++ Bug: BA equipment showing in Equipment List
++ Bug: Armor Showing in Equipment List
++ Bug: Structure showing in Equipment List
++ New MegaMek.jar
++ RFE: Add Source Field
++ RFE: Added Source Field to Print outs next to Era
++ New MegaMek.jar
++ Fixed engine setting when compact gyro is used
++ Fixed right arm/left arm labels for bipeds
++ New MegaMek.jar
++ Bug: Second Tank Name not printing.
++ Bug: LS/RS Armor Pip 5 Printing in the same location as Armor Pip 4
++ Moved Mech fluff images to Mech sub folder.
++ added Ammo Text to Vehicles
++ Bug: Crits not being removed correctly
++ Bug: A/B/MPods not printing the correct Damage notations
+
+
+V 0.1.11 (Release 02/04/2008 9:29:00 PST)
++ Updated MegaMek.jar for Tracks, Spot Welders, Salvage Arm
++ Added Lift Hoists
++ Option to give mixed tech mechs armor from a different tech level
+    (clan armor for IS mechs, IS armor for clan mechs)
++ RFE: Load units from files instead of just cache
++ updated ArmorView so the controls don't move around when the armor value changes
++ RFE: Sort Equipment in the Build Tab.
++ New MegaMek.jar
++ updated MegaMek.jar for searchlights and gyro weight problem
++ enabled searchlights
++ RFE: Print VTOL Record Sheets
++ New MegaMek.jar
++ Bug: could not rear mount Non-Weapon Equipment.
++ Bug: Armor and IS showing in the equipment Table after loading unit
++ RFE: Added (Clan)/(IS) tags to weapons and equipment when using MixTech Units
++ Patch: From LostInSpace for Crit Coloring schema
++ Added Tool tips to JLists and JTables
++ Bug: Jump Jets not getting labeled Correctly for Mixed tech units
++ New MegaMek.jar
++ Bug: Coolant Pods using ammo notation when printed as crits
+
+V 0.1.10 (Release 01/28/2008 2:22:00 PST)
++ Quads not saving correctly
++ Use system look and feel
++ Added Gyro pip image for HD Gyros
++ Bug: Rear facing weapons getting counted as forward facing weapons in the same location
++ Cosmetic update to recordsheet print out
++ RFE: Select the secondary location for splitable weapons
++ New MegaMek.jar
++ New Mech Templates
++ New MegaMek.jar
++ Started work on printing Vehicle Record Sheets
++ Bug: CASE not printing for GR but printing for GR and Plasma Ammo
++ New MegaMek.jar
++ Bug: Heat Sink Pips not printing for Bipeds
++ Added Industrial Text to Mech Printout
++ Added Tech Printout.
++ Print Primitive Mech engines as Primitive Engines
++ Fix tabs in sourcecode
++ Improved auto armor allocation
++ Show amount of unallocated armor points
++ Start implementing primitive Mechs
++ Print Industrial/Primitive/Primitive Industrial Mechs
++ Update of IndustrialMech construction
++ Updated MegaMek.jar
+
++ fix primitive industrial sring centering
++ fix primitive Mech engine rating
++ Print Industrial/Primitive string also on Quad RS
++ Added IS for Vehicles
++ Added secondPageMargin global variable for space between data in RS 1 and RS 2
++ Modified code to use the new secondPageMargin variable.
++ Added new Method ImageHelper.drawTankISPip
++ Added code to print Data for second vehicle
++ New MegaMek.jar
++ MixTech now supported
++ Bug: Cannot split to left or right arm.
++ RFE: Have a Save Dialog.
++ New MegaMek.jar
++ Bug: One Shot ammo causing crits to load incorrectly
++ Bug: Enviromental Sealing weighing too much
++ Bug: changing cockpittype to primitive didn't recalculate engine rating based
+    on currently selected walking speed
++ Bug: Null Sig and Void Sig not working correctly
++ Improved armor allocation algorithm
++ Changed armor distribution tab to use spinners instead of TextFields
++ fixed bug with cockpittype setting
++ Made Header Panel transparent
++ Clean up the Armor tab some more.
++ Added dimensions to comboboxes and text fields in Structure Tab
++ Fixed scrollbar issue in Weapons tab
++ Moved IS to structure tab
++ fixed a bug where changing armor type would remove equipment such as void-sig,
+    null-sig, environmental sealing
++ Bug: Changing Tab in weapons tab and going back you where unable to add ammo
+   without reselecting the weapon.
++ Added Mnemonic for all buttons on the weapons tab
++ Added Mnemonic for all buttons on Equipment Tab
++ Added Mnemonic on all buttons for Build tab
++ Vehicle RS done
++ Bug: Spreadable Crits not working correctly.
+
+V 0.1.9
++ Bug: Weapons not loading.
++ Added deriveFont method to UnitUtils
++ Added loadFonts Method to UnitUtils
++ RL now showing the correct damage
++ Equipment Names now fit into Crit slots and weapon and equipment fields better.
++ Added new Method UnitUntils.getNewFont(Graphics2D, String, boolean, int, float)
++ RFE: Save last known settings in unit dialog
++ New MegaMek.jar
++ Bug: Heavy GR not printing correct damage.
++ Bug: One Shot ammo showing up in Build List when loading from file
++ TSM now prints as Triple-Strength Myomer in crit location
++ Added TSM, Masc, Super Charger Notation to Record Sheet
++ Bug: wrong mounts being printed.
++ New MegaMek.jar
++ Bug: would not load new unit after saving or printing
++ Bug: Atm ammo not printing out correctly
++ Improved leg armor printing
++ Bug: Total heat not calculating correctly for IJJ's
++ changed how armor pips are calculated for printing
++ Bug: Plasma Rifle not printing correct weapons data.
++ RFE: added case label to crit locations for Clan mek.
++ New MegaMek.jar
++ Bug: Could not place splitable weapons in CT even if they fit.
++ Bug: Plasma Rifle still not printing correctly.
++ Bug: pips for CTR armor printing outside the box
++ New MegaMek.jar
++ Added BV Calculation window
++ New MegaMek.jar
++ Updated Crit Locations for Bipeds and Quads
++ New MegaMek.jar
++ Bug: Armor not resetting when unit is reset.
++ Bug: New Mek not getting updated to all parts of Application when reset is issued or new unit loaded.
++ New MegaMek.jar
+
+V 0.1.8 (12/08/08 10:00:00 PST)
++ Added the rest of the TW Record Sheets
++ Moved Record Sheets to ./data/images/recordsheets
++ Moved Hud images to ./data/images/fluff
++ BA Light Active Probe showing up in Mek Equipment List
++ Record Sheet Image printed based on Unit Name.
++ Updated Record Sheets to show weapon damage types
++ New MegaMek.jar
++ Updated Record Sheets to make LT RT and CT pips more dynamic for Bipeds
++ Updated Ammo Short Names for MML and LB-X
++ Updated Damage notation for IS Snubnose PPC
++ Bug: Endo Steel not loading from MTF
++ Updated Record Sheet changes
++ Euro Fonts now dynamically load for printing Record Sheets.
++ Removed Armor Slider
++ Added Validation Menu Item.
++ Created new ImageHelper Methods drawArmorPips, drawISPips, and drawHeakSinkPips
++ Updated quad record sheet
++ New MegaMek.jar
++ Bug: Selecting All for weight class displayed nothing
++ Bug: Multi-Crit Armor and TSM can not be edited when loading unit from file
++ Bug: Shields not loading correctly.
+
+V 0.1.7 (11/12/08 11:07 PDT)
++ Bug: Support PPC showing up for Mechs
++ Updated MegaMek.jar
++ Created new folders for future expansion.
++ Bug 2165237: double heat sinks not removable
++ added StartMegaMekLab.bat
++ added StartMegaMekLab.sh
++ updated build.xml to default to java 1.6
++ MML now starts up with min memory needed to print
++ Added Physical Weapons Tab
++ Added Checks for physical weapons.
++ New MegaMek.jar
++ Added coolant pods.
++ Bug: Reflective and Reactive armor not calculating the correct amount of crits
++ new MegaMek.jar
++ Bug 2165186: RL ammo
++ RFE 2224344: Sort by Year in Unit Viewer
++ RFE 2224336: Printing all mechs in a .Mul File
++ New MegaMek.jar
++ Bug: Wrong equipment being listed when equipment is removed.
++ Bug: wrong indexes being saved to MTF
++ Bug: Components not being compacted when saving to MTF.
++ New MegaMek.jar
+
+v 0.1.6 (10/27/08 08:43 PST)
++ Bug 2165193: RL 5
++ Bug 2171816: IS missile ammo listed as ballistic
++ Bug 2171793: Clan missile ammo listed as ballistic
++ Window size and position now saved;
++ Bug: multiple TC mounts getting added
++ Added Correct fonts for Record Sheets
++ Task 151466: Add Add All and Clear buttons to Build tab
++ Task 151464: Redesign Armor Tab
++ Task 151465: MegaMek: Fix adding Compact and Laser HS to Engines
++ New MegaMek.jar (0.33.34-MW102208-6067) with Laser and Compact HS
+	compatiblity for engines
++ Added Connecting lines for Multi Crit Mounts
++ RFE 2165204: RFE showing total armor
++ re-factored  crit printing code
++ Updated Advanced Biped RS
++ Added Higher Res Quad RS
++ Finished Quad RS print outs Standard and Advanced.
+
+
+v 0.1.5 (10/12/08)
++ Bug 1989468: Hand / Lower Arm Actuator cannot be removed
++ Bug: Heat Sinks not loading and unloading correctly
++ Bug: Splitable weapons not loading and unloading correctly
++ Bug: SRM ammo showing up in Ballistic ammo list
++ Bug: Mech reseting when Engine/Cockpit/TechLevel/Gyro/Heatsinks changed
++ RFE 2033474: Print outs
+
+v 0.1.4 (10/2/08)
++ Bug: Wrong Targeting computer getting set.
++ Bug: Tech Levels not completely separating Equipment/Weapons
++ Added separate lists for Clan/Is TechLevel
++ Added separate lists for Clan/Is Engine Types
++ Added separate lists for Clan/Is HeatSinks
+
+v 0.1.3 (10/1/08)
++ Added Omni Option
++ Added Quad Option
++ Converted to new MegaMek Tech Constants
++ Bug: TC's showing up when ever weapons are added
+
+V 0.1.2 (6/9/08)
++ Bug 1989465: Clan XL engine wrong crit slots
++ Bug 1989467: Targeting Computer crits
+
+V 0.1.1 (06/09/2008)
++ Added History File
++ Added popup menu's to DropTargetCriticalList to allow the removal of added
+	equipment/weapons and set weapons to rear facing.
++ Bug: not all weapons getting placed in crit slots
++ Added code to add individual crits/mounts for FF and Endo Steel
++ Added new utility file UnitUtil.java
++ Added code to add TSM crits.
++ fixed bugs in adding and removing TSM crits.
+