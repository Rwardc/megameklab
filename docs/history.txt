VERSION HISTORY:
----------------
0.47.6-SNAPSHOT
+ Issue #553: Loading or printing LAM causes ArrayIndexOutOfBoundsException
+ PR #557: BattleArmor record sheet overhaul
+ Issue #536: Support Fixed Wing Aircraft with Propeller mod will not validate
+ Issue #556: Basic saved file name does not have a space between Chassis and Model
+ Issue #555: Can't add Ammo to SV's
+ Issue #571: Environmental Sealing chassis mod on support vehicles requires 8 item slots
+ Issue #578: Squad Support Weapon Weight Calculations off
+ Issue #582: Large support vehicles incorrectly flag some equipment locations as invalid
+ Issue #581: Rotors can have more than 2 points of armor
+ Issue #550: Battle Armor bomb rack ammo critical space
+ Issue #583: Small SV Cargo weirdness
+ Issue #587: Unit transport bays can be added by half cubicle
+ Issue #531: Armored motive system appears in equipment list for VTOLs and rail
+ Issue #533: BV for Swarm-I ammunition shows floating point errors
+ Issue #538: Auto-allocation of armor for fixed-wing support craft loses armor points
+ Issue #539: I can't add some items to fixed-wing support units
+ Issue #540: Weight breakdown shows all weights rounded to one decimal place
+ Issue #591: Vehicular Grenade Launchers/Vehicular mine dispensers not available on aerospace craft
+ Issue #537: Formatting error in Unit Cost Breakdown for fixed-wing support units
+ Issue #541: Allocated armor is not reported correctly for DropShips/small craft after SI changes.
+ Issue #542: The Infantry Compartment field on the Transport pane is ignored for DropShips and small craft
<<<<<<< HEAD
=======
+ Issue #552: Changing bay personnel can incorrectly change base and total crew on a JS/WS/station
+ Issue #559: Naval Com-Scanner Suites require no crew
>>>>>>> 43a77b69

0.47.5 (2020-4-01 2000 UTC)
+ Issue #435: Infantry exports not going to TXT, only HTML
+ Issue #437: Disappearing DS Collars on Space Station
+ Issue #430: Spreadable equipment disappears when removed from tripod center leg
+ Issue #438: MML not tracking Single heatsink to Double(Freezer) Change
+ Issue #441: Battle Armor with Armored Glove and Anti Personnel Weapon Mount saves weapons as Armored Glove have the AP weapon.
+ Issue #447: Seats are free on support vehicles
+ Issue #448: Bay doors are free on support vehicles
+ Issue #451: VTOL rotors not included in Unit Cost Breakdown
+ Issue #453: Light fluid suction system has the wrong weight
+ Issue #444: Aerospace Fighter's Preview says that reduced Heat Sink is damaged.
+ Issue #450: Trouble adding jet boosters to support VTOLs
+ Issue #452: Engine ratings on combat vehicles not automatically rounded up to a multiple of 5 for cost purposes
+ Issue #459: Cost for combat vehicle internal structure is based on unrounded values
+ Issue #440: Combat Vehicle Chassis Mod [Flotation Hull] can be added to non hovercraft, VTOLs, WiGEs, and conventional fighters
+ Issue #443: Auto Fill on Battle Armor puts more slots than the part can sustain
+ Issue #457: Can't add Maritime Escape Pod
+ Issue #460: Cost for heavy support lasers on a support vehicle includes half a ton of power amplifiers
+ Issue #456: Save menu command does nothing when unit is invalid
+ Issue #455: Spot welders aren't treated as energy weapons
+ Issue #480: "Vacuum protection requires fusion engine" neither true nor applicable to environmental sealing
+ Issue #461: Removed items of Aerospace Fighter are still on the equipment list
+ Issue #463: Can't mount non-weapon equipment in pintle mounts
+ Issue #466: Preview summary screen does not update era availability
+ Issue #471: Trouble telling whether a unit is valid or not
+ Issue #474: Adding/removing Environmental Sealing to/from critical slots on combat vehicles
+ Issue #479: Additional tons of ammunition for one-shot missile launchers available
+ Issue #483: VTOL Jet Booster on a combat VTOL disappears from Equipment tab once assigned a location
+ PR #413: Aerospace record sheet overhaul, part 1 (fighters, fixed wing support, small craft)
+ PR #491: Aerospace record sheet overhaul, part 2 (large craft)
+ Issue #475: Adding many items on a combat vehicle also adds a trailer hitch
+ Issue #495: Some things that should't be pod-mountable are anyway
+ PR #499: Indicate when equipment stats are variable on equipment tab
+ Issue #493: Blue Shield PFD problems on vehicles
+ Issue #489: Disappearing OmniVehicle pod-mounted cargo
+ Issue #492: Problems with cargo weights for combat vehicles under Transport section of Structure/Armor
+ Issue #497: Superchargers can be added to units that shouldn't be able to use them
+ PR #509: Set cargo bay size by weight or capacity
+ Issue #510: Restrict armored components to mechs.
+ Issue #511: No dual turrets for WiGE vehicles
+ Issue #496: SRCS on Mechs can't be assigned a location, and thus isn't saved
+ Issue #502: Protomech's equipment database is not sorted properly by weight
+ Issue #501: I can remove the base 10 heat sinks that come with an engine
+ Issue #515: External fuel tanks should be available to ICE and FC combat vehicles
+ Issue #517: Non-mech units loaded from cache sometimes save with mtf extension
+ Issue #522: Industrial 'mech Envi Sealing Cost
+ Issue #525: Some support vehicle chassis modifications should require armor
+ Issue #500: I can do many illegal things with industrial equipment
+ Issue #529: Problems with Omnis and armored components or things mounted in sponson turrets
+ PR #544: Infantry Record Sheet rework
+ Issue #545: MASC won't remove from Assign Crits if removed from Structure Armor Tab

v0.47.4 (2020-2-09 2200 UTC)
+ Issue #416: Issue with Crit Splitting on the Right Torso with big Artillery cannons/Arrow IV
+ Issue #418: CASE/CASE II can be armored
+ Issue #419: Cannot see the quirks on the unit cache
+ Issue #420: Cannot make Superheavy VTOL
+ Issue #421: Clan BattleArmor using IS armor Weights
+ Issue #422: Cockpit Command Console costs 2 tons when armored.
+ Issue #433: Infantry not retaining specializations or equipment
+ PR #434: Expand theme support and include dark themes

v0.47.3 (2020-2-01 2200 UTC) 
+ Issue #371: Capital Missile Bays wrongly grouped as Tele (also warnings on load)
+ Issue #375: Maximum armor calculation is incorrect for Warships
+ Issue #376: Can't build Primitive Jumpships
+ PR #382: Show patchwork armor tech base when unit is mixed tech.
+ Issue #384: Dropship collars rounding issues. [Errata]
+ Issue #388: M-pods not available for Combat Vees
+ Issue #390: Other Equipment tab for aerospace fighters and dropships show all equipment
+ Issue #391: BA Standard Prototype armor doesn't show Crit slots to allocate
+ Issue #386: Armor Calculation Issue with Primitive Jumpship
+ Issue #385: Dropship armor missing - Possible weight calculation issue
+ Issue #316: Request: allow to drop the engines for the trailer vehicle
+ Issue #395: Crew for SV - Minimum crew calculation (errata)
+ PR #397: External fonts - On some systems the list of fonts for printing record sheets does not include all system fonts.
           Placing a font file in the data/fonts directory will make it available to MML even if the system does not.
+ PR #398: Vehicle Record Sheet Overhaul
+ Issue #42: Can't print naval vehicles
+ Issue #403: Infantry Weight doesn't Update
+ Issue #406: Space Station - Military Option is Selected Whenever You Switch Weight
+ Issue #315: Hull equipment on WS Record Sheet
+ Issue #412: Partial Wings only requires a half of tonnage to be armored

v0.47.2 (2019-11-15 2000 UTC)
+ Issue #365: Protomek Tab is missing its fluff section
+ Issue #367: Rail Support Vehicle - External Power Pickup not saving
+ Issue #369: Issues with Mirroring Aero units.

v0.47.1 (2019-11-05 0300 UTC)
+ Issue #174: Replace Java-based open dialog with OS native dialog
+ Issue #337: Cost Calculation / Rules: Repair Facility on Space Stations
+ PR #346: Allow command console with superheavy/small cockpit
+ Issue #341: Sort the database won't work well in decimal point level
+ Issue #344: Attempt to changing Protomech's armor to Electric Discharge makes the unit keep invalid when using Standard armor
+ PR #351:  Allow superheavy industrial mechs
+ Issue #352: Large engine crits not allocated correctly
+ PR #339: Support vehicle construction (includes ground, S/M naval, and fixed wing; airship, satellite, and large naval
           still require MegaMek support).
+ PR #358: Splash Screen

v0.47.0 (2019-08-21 0300 UTC)
+ Issue #336: Quad Battlemechs are unable to allocate industrial physical weapons to their side torsos

v0.46.0 (2019-08-20 1900 UTC)

v0.46.0-rc.2 (2019-08-12 0100 UTC)
+ Issue #333: ASF printing - Missing armor pips

v0.46.0-rc.1 (2019-07-23 0300 UTC)
+ Issue #280: Wrong rounding for Partial Wing
+ Issue #279: BA SRM Torpedo ammo fails to load
+ Issue #281: Issue printing BV to Record Sheet
+ Issue #283: Cost Calculation issue for Warships
+ Issue #287: Cannot remove gyro from interface equipped mech
+ Issue #288: Maximum armor on a jumpship is too high
+ Issue #289: other problems allocating armor to primitive jumpships
+ Issue #290: problems with the export to clipboard (text) function
+ Issue #291: Problem with ammunition display in the text tech readout output for large spacecraft
+ Issue #292: BA Saving of IS BA ECM as wrong type
+ Issue #300: Ultralight battlemech with Partial Wing only raise Jump MP by 1.
+ Issue #297: Improved Heavy Gauss Rifle can be mounted on the vehicle turret and can be used by the unit without fusion or fission engine.
+ Issue #301: LAM reports Walk MP same as its Jump MP
+ Issue #302: Medium Shield doesn't affect Jump MP at all
+ Issue #299: Equipment tab does not refresh when unit type changes
+ Issue #306: Clan Vehicular Jump Jets
+ Issue #304: Double Sponson Weight
+ Issue #305: Mixed IS techbase & Clan BA Fire Resistant
+ Issue #313: Bomb Bay is unavailable for LAM
+ Issue #185: Battle Armour Tube Artillery Ammo/Slot limit
+ Issue #311: Incorrect heat for Nova CEWS
+ Issue #320: Cannot add heat sinks after changing engine type
+ Bug: Maximum docking hardpoints not updating when JS/WS/SS tonnage changes.
+ PR #326: Removed proprietary fonts from distribution. Users can select the font for use in record sheet printing from the
           configuration dialog.
+ Issue #324: Improved Heavy Gauss can be split between Arms and Torsos
+ Issue #325: Engine Free heat sink count overflows variable when changing weight on an Omni mech

v0.45.4 (2019-03-24 1700 UTC)
+ Fixed vehicle and aero slot calculations for patchwork armor.
+ Issue #202: Clan Improved Autocannon 20 has no standard ammunition
+ Issue #249: Warship Validation error
+ Issue #247: Patchwork Armour Broken on Vehicles
+ Issue #250: Armouring Split Components Shows and Counts Incorrect Tonnage
+ Issue #254: Second Printed Vee Name in All Caps
+ Issue #252: Heat Sink pips not printing properly
+ Issue #260:  Some issue to allocate the components of LAM
+ Issue #261: LAM's motive type doesn't change the weight of its conversion equipment.
+ Issue #7: Pilot name printing on RSs
+ Issue #271: Bug of interaction with Partial Wing, Improved Jump Jet and Hardened Armor
+ PR #262: Add buttons to clone aerospace side locations.
+ PR #273: Advanced aerospace record sheet printing
+ Issue #272: Modular Armor effectively prevents to put Jump Jet
+ Issue #267: Dropship armor values calculating and auto-allocating incorrectly
+ Issue #276: Auto allocate skips advanced aerospace side rear locations

v0.45.3 (2019-02-12 0500 UTC)
+ Issue #223: Quad Protomech engine weight
+ Bug: Missing codecs to display fluff image on record sheets.
+ Issue #228: BA VTOL and UMU movement types
+ Issue #230: Protomech Weapons
+ Issue #232: docking hardpoint limits incorrect
+ Issue #222: Protomech armor glitches
+ Issue #231: Stack Overflow Exception while saving Battle Armor
+ Issue #234: Spheroid dropship side arc equipment assigned to wrong location
+ Issue #240: Long range for ATM Standard incorrect on printed record sheets
+ Issue #242: Enters bad state when changing clan mech tonnage
+ Issue #238: Aero recordsheet not printing correctly
+ Use current BT logo on record sheets.
+ Issue #237: Large amounts of weapons overtax warship creation
+ Added "Printing" tab to configuration dialog with some options to customize record sheets (mechs only for now).

v0.45.2 (2018-11-18 0200 UTC)
+ Switched build system from ant to gradle.
+ Bug: Aerospace transport tab does not refresh when tech base/year/level changes.
+ Issue #195: Multiple Items of One Ammo Type Don't Add to Available Tonnage for Large Craft
+ Issue #198: Nova CEWS & heat sinks on vehicles
+ Issue #203: Inner Sphere Endo Steel is unavailable to early clan mechs
+ Issue #194: Large Aerospace Unit Tonnage Doesn't Update at Bottom of Screen
+ Issue #206: Mass Driver Ammo doesn't use up weight
+ Issue #208: MMLs don't seem to need gunners
+ Issue #207: Warship Crew Accommodation Officer Count/Quarters
+ PR #209: System-wide equipment [general location for non-weapon equipment for aerospace units and
           ammo in fighters]
+ Issue #205: Blue Shield Particle Field Dampener (BSPFD) can't be dragged into ASF slots
+ Issue #210: Superheavy printing issue: Armor distribution wrong?
+ Issue #211: Warship Cost Breakdown shows BV calculation
+ Issue #186: Weapons & Equipment Inventory table content linespacing
+ Issue #213: Battle Armor Pop Up Mines way too heavy
+ Issue #214: Battle Armour Sorting Equipment by Weight
+ Issue #215: Quadvees have issues with Quadvee cockpits and XL/XXL engines
+ iSSUE #218: Heavy Gauss Rifles on Superheavy 'Mechs Triggering Split Crit Dialog
+ PR #212: Protomechs
+ PR #221: TRO and fluff [Export format defaults to TRO-style, older format available in configuration dialog.
			Adds tab for editing unit fluff.]

v0.45.1 (2018-09-03 2300 UTC)
+ Issue #178: Equipment Table getting stuck on one equipment type.
+ Issue #181: Cannot assign silver bullet gauss ammo to dropship
+ Issue #182: Cruise Missile Ammo on Dropships erratic allocation behavior
+ Issue #184: Vehicular Stealth Armour Requirements
+ PR #172: Advanced aerospace construction
+ Update MegaMek.jar to v0.45.1

v0.45.0 (2018-08-02 0200 UTC)
+ Issue #169: Request Users Java Version Be Printed To Log File
+ Issue #32: UI elements do not allow enough area for text on Linux (Gnome 3/Fedora)
		Added menu to allow user to select look and feel theme.
+ Issue #170: Infantry Window Title Not Updating
+ Issue #168: Changing mech type, tonnage or heat sink type causes irrecoverable error when assigning critical locations
+ Issue #142: Fixed issues with setting cockpit type when switching other mech settings

v0.44.0 (2018-06-24 1900 UTC)
+ If no fluff image is found for the model, check for generic chassis image for record sheet.
+ Issue #160: Industrial Mechs ICE engine Tech Progression Wrong
+ Update MegaMek.jar to v0.44.0

v0.43.11-RC5 (2018-06-04 0100 UTC)
+ Issue #156: Davy Crockett ammo issue
+ Issue #152: Mech Image not printing
+ Issue #157: Turret disappeared
+ PR #158: Infantry fixes (refresh equipment when year or tech level changes).
+ Updating Megamek.jar, updating what shows on infantry equipment table.

v0.43.10-RC4 (2018-04-18 18:00 UTC)
+ Issue #147: Clan Endo-Composite is showing wrong crit slots.
+ Issue #136: 'Cargo Space' cannot be removed from canon units.
+ Update MegaMek.jar to v0.43.10-RC4

v0.43.9-RC3 (2018-03-13 18:00 UTC)
+ Update MegaMek.jar to v0.43.9-RC3

v0.43.8-RC2 (2018-02-11 22:40 UTC)
+ Issue #137: BA Printing doesn't print Ammo
+ Issue #138: Changing tech base or tech level resets armor points per ton to 16
+ Issue #139: Right-clicking unallocated armor slot to allocate it uses too many slots in the chosen location.
+ Issue #140: Refresh Issue For Dropships
+ Issue #141: Assign Critical Display Bug

v0.43.7-RC1 (2018-01-21 22:00 UTC)
+ Issue #123: Small Craft free heatsinks
+ Issue #124: Conventional fighters with fusion engines
+ Issue #126: LAM split crit weapons erroneous warning
+ Issue #127: Combat Vehicle Internal Structure Calculation
+ Added "Show Unavailable" checkbox to equipment tab that will show equipment that is filtered out so user
  can check intro dates and tech levels. 
+ Issue #129: Fusion Powered vehicle has no shielding
+ PR #130: Embedded fonts for mech record sheet printing.
+ Issue #132: Aero heat sinks added as pod-mounted on non-omnifighter.

v0.43.6 (2017-12-22 10:00 UTC)
+ Issue #119: Mech printing issue on 0.43.5
+ Issue #120: Removing weapons or equipment does not return tonnage
+ Issue #82: Infantry PDF Print/Print Name not Changing
+ Issue #86: Aerospace Asset Armor Threshold
+ Issue #108: File | Export to Clipboard (missing elements)
+ Issue #118: Clan CASE Costs and BV Calculation
+ Issue #121: Adding VSTOL equipment to a conventional fighter does not add mass.
+ Issue #105: Auto Allocate Armor on Mechs places the last armor point on the Right Leg instead of the CT
+ Issue #122: Super-cooled myomer not removed when unselected.
+ Moved record sheet printing to a background task, returning control to the ui immediately.

v0.43.5 (2017-12-17 11:00 UTC)
+ PR #81: Armor allocation view: rewrite of the armor allocation panel for mechs, vees, and fighters, with
          more convenient controls for patchwork armor. Also fixes patchwork armor weight calculations per
          TacOps errata.
+ Bug: Filter out bulky armor and structures for LAMs.
+ Bug: Set superheavy engine flag for superheavy mechs.
+ Bug: Superheavy mixed tech units cannot use Clan structure, since superheavy and standard structure are
       different and there is no Clan superheavy Endo-Steel.
+ Issue #93: Conventional Fighter Heat Sinks
+ Issue #90: Conventional infantry not showing support weapons.
+ Issue #95: Vehicle fusion engine weight calculated inconsistently
+ Issue #98: Changing MP on VTOL causing chin turret to disappear
+ Issue #91: Print multiple recordsheets to the same file as multiple pages?
+ PR #110: Added XCT specialization for infantry.
+ Build and customize Small Craft and Dropships.
+ Mech printing overhaul
  o Printing for superheavies and tripods
  o Stats for additional crew for tripods and command consoles
  o Unit-specific sheets for LAMs and QuadVees
  o Move layout info into the svg files to allow for custom record sheets without need to alter code.
  o Show quirks and SPAs on record sheet (SPAs require printing from a mul file which contains the pilot data).
+ Issue #22: Can't print Superheavy 'mechs  
+ Issue #106: LAM landing gear not placed correctly with compact engine or gyro.
+ Issue #117: VTOL Jet Booster not showing
+ Issue #116: Vehicle Grenade Launcher not being applied to mechs.

v0.43.4 (2017-10-01 11:00 UTC)
+ Issue #58: Right-click > Left/Right Torso > Add to Left/Right Torso for targeting computer makes it use only one crit slot
+ Issue #63: Double Heat Sinks are allowing "doubling up" on Super Heavy Mechs
+ Issue #70: Updated project URL on the About dialog.
+ Issue #52: Gyro switching and validation
+ Issue #66: Jumpjets on Vehicles greyout out on loading (0.43.3)
+ Feature: LAM construction rules.
+ Fixed issue setting fluff image on tanks
+ PR #79: IOTech
	o Updates all tech intro dates to the Universal Technology Advancement Table in Interstellar Operations.
	o New configuration options for filtering construction options by tech level in a given year or
	  by faction availability.
	o Rewrote structure tab code to implement consistent filtering of options by intro year and tech level.
	  Some minor layout changes.
+ PR #80: BA Quad turrets

v0.43.3 (2017-07-18 18:30 UTC)
+ Bug: Some conventional infantry options require a higher tech level for Clan conventional infantry.
+ Issue #59: Drop-down list error when creating infantry.
+ QuadVee editing support; record sheets are usable but show as quad mech without second crew damage track.

v0.43.2 (2017-05-1 22:00 UTC)
+ Issue #61: Coolant pods don't add weight until assigned critical slots
+ Updated MegaMek.jar to 0.43.2

v0.43.1 (2017-03-31 01:15 UTC)
+ Issue #50: Super heavies shouldn't be allowed to use certain equipment.
+ Feature: Mark fixed equipment in omnis and button to reset base configuration be removing all pod-mounted equipment.
+ Updated MegaMek.jar to 0.43.1

v0.43.0 (2017-02-13 03:30 UTC)
+ Printing for conventional infantry record sheets.
+ New infantry motive types: VTOL and SCUBA.
+ Set infantry field guns, armor, specializations, and cybernetic implants/prosthetics (only what is currently
  supported by MegaMek).
+ Fix #49: Engine Criticals not set correctly in Super Heavy Mixed tech units.
+ Updated MegaMek.jar to 0.43.0

v0.42.0 (2017-01-01 14:00 UTC)
+ Updated MegaMek.jar to 0.42.0

v0.41.28 (2016-12-18 17:35 UTC)
+ Updated MegaMek.jar to 0.41.28

v0.41.27 (2016-12-07 03:00 UTC)
+ Fixes #14: Mixtech does not allow you to select mixtech armor
+ Fixes #31: ProtoType Jump Jets Missing from Dropdown
+ Fixes #34: Mixed tech units display ALL armor types
+ Fixes #30: Cannot change gyro type with mixed clan tech
+ Added naval movement modes for combat vehicles.
+ Fixes #33: Large shield messing with jump jets
+ Fixes #29: Jump Jet issue with modular armor
+ Updated MegaMek.jar to 0.41.27

v0.41.26 (2016-11-02 02:00 UTC)
+ Fix #35 by normalizing references to files to use the names of the data files
+ Updated MegaMek.jar to 0.41.26

v0.41.25 (2016-10-15 14:40 UTC)
+ Updated MegaMek.jar to 0.41.25

v0.41.24 (2016-10-06 03:15 UTC)
+ Version matched to MegaMek
+ Fixes #23: Several Issue with the Mac Version
    Fixed Mac OSX Packaging (Hopefully for good this time!)
+ Updated MegaMek.jar to 0.41.24

v0.1.59 (2016-09-20 00:07 UTC)
+ Updated MegaMek.jar to 0.41.23

v0.1.58 (2016-08-26 03:00 UTC)
+ Fixed some issues with Tripods (AES, and cockpits)
+ Updated MegaMek.jar to 0.41.22

v0.1.57 (2016-07-31 10:00 UTC)
+ PR #8: Adjust position of printed pilot names for Meks
+ Issue #1: Auto-fill would try to mount infantry weapons on BA
+ Issue #11: Bug with changing number of shots for BA SRM ammo
+ Bug: NPE when adding hand with lower arm already present
+ Issue #12: Omnis allowed to add hand/lower armor with Gauss/AC already in arm
+ Bug: Potential issue with Superheavy double-crits and Build Tab Reset button
+ Issue #17: Adding MP also adds heatsinks up to max free
+ Issue #21: Engines/Gyros not always refreshed switching between superheavy
+ Updated MegaMek.jar to 0.41.21

v0.1.56 (2016-06-27 02:00 UTC)
+ Issue #16: Program Breaking issue with 1.55 Equipment Panel
+ Updated MegaMek.jar to 0.41.20

v0.1.55 (2016-06-05 22:40 UTC)
+ Updated MegaMek.jar to 0.41.19

v0.1.54 (2016-04-16 19:30 UTC)
+ Updated MegaMek.jar to 0.41.18

v0.1.53 (2016-04-16 00:30 UTC)
+ Updated MegaMek.jar to 0.41.17

v0.1.52 (2016-04-10 21:53 UTC)
+ Updated MegaMek.jar to 0.41.16

v0.1.51 (2016-02-21 14:15 UTC)
+ Updated MegaMek.jar to 0.41.15

v0.1.50 (2016-02-02 13:10 UTC)
+ Changing keyboard shortcut for Vehicles back to CTRL-T
+ Updated MegaMek.jar to 0.41.14

v0.1.49 (2016-01-01 03:35 UTC)
+ Bug: Loading invalid unit displays validation failure message for current unit
+ Updated MegaMek.jar to 0.41.13

v0.1.48 (2015-12-24 22:52 UTC)
+ Suppressed warnings on tripod printing with a TODO remove the suppression when implemented
+ Updated MegaMek.jar to 0.41.12

v0.1.47 (2015-11-15 16:50 UTC)
+ Started on tripod printing
+ Feature [#25]: Increase heat sink cap to 100 or more
+ Bug [#199]: BA APDS shows for Vee's
+ Bug [#201]: BA Tube Artillery incorrect ammunition slot usage
+ Bug [#202]: Single-crit 'splittable' equipment has incorrect context menu in
    build view
+ Updated MegaMek.jar to 0.41.11

v0.1.46 (2015-10-12 00:11 UTC)
+ Added UI elements to adjust base chassis turret weight for omni combat vees
+ Updated MegaMek.jar to 0.41.10

v0.1.45 (2014-09-14 01:25 UTC)
+ Print templates directly from SVG files
+ Updated MegaMek.jar to 0.41.9

v0.1.44 (2015-09-01 12:10 UTC)
+ Bug [#189]: No XXL Fusion Engine for Clan Aeros
+ Bug: Splittable multi-crit equipment failing to be placed in CT/HD
+ Patch [patches:6]: Switch unit to "Vehicle" instead of "Tank"
+ Updated MegaMek.jar to 0.41.8

v0.1.43 (2015-08-26 21:30 UTC)
+ Updated MegaMek.jar to 0.41.7

v0.1.42 (2015-08-15 19:40 UTC)
+ MegaMek.jar updated to 0.41.6

v0.1.41 (2015-08-04 10:40 UTC)
+ Bug: Mechs with 48 or 49 CT armor not printing armor correctly
+ Bug: Aeros would not print to file
+ MegaMek.jar updated to 0.41.5

v0.1.40 (2015-05-31 17:45 UTC)
+ Bug [#178]: Problems with Changing year field in MML
+ Bug [#180]: Aero Weapons sort
+ Bug [#179]: Issues with engine changes and base number of heatsinks
+ Feature: Spinners in Mek mode now editable
+ Feature: Spinners in Tank mode are now editable
+ Feature: Spinners in Aero mode are now editable
+ Bug [#182]: C3 Master not available to tanks
+ Bug [#183]: Support Vehicle chassis mods not showing up in equipment list

v0.1.39 (2015-04-18, 12:52 UTC+2)
+ Bug: Superheavy mech engines are not reduced in size
+ Fix problems with pocket warship printing
+ Bug: Problem with loading units with non-standard jump jets
+ Bug [#172]: Super Heavy Mech Armor Allocation error
+ Bug: Fix problems with sponson turret printing and some alignment stuff on
    superheavy tanks
+ Bug: large support tank/super heavy tank fluff image printing location wrong
+ Removed Entity instance variable from MenuBarCreator to make sure that always
    the current MainUI's Entity is used
+ Bug: spheroid dropships with humungous amounts of armor didn't print right,
   now support up to 1060 armor per side, 1085 rear, 1140 front
+ Feature: Added a checkbox for anti-mek training for Infantry
+ Bug: Mounted.linkedBy not cleared when equipment is removed
+ Bug [#174]: Not clearing equipment data when equipment is removed from an Aero
+ Bug [#170]: Issues moving/removing dual-loaded crits in superheavy mechs
+ Bug [#143]: MMlab assumes ASFs generate heat via movement
+ Bug [#146]: BA jump booster allows you to make jump 5 BA
+ Bug [#177]: Print to File option does not work
+ Feature: Added a summary panel to Tank structure tab (similar to meks)
+ Columns in Mek structure tab adjusted so that they line up on the bottom
+ Added a Preview tab to Tanks, similar to Meks and Aeros
+ Updated Structure/Armor tab name for BA and Tanks to match Aeros/Meks
+ Feature [#17]: Add Unit Weight Breakdown for Units
+ Feature [#18]: Please show damage for missles/artillery weapons
+ Feature: Equipment table now properly reflects Aero AV and ranges
+ Bug [#135]: Tank/Aero: crit slot 0 equipment doesn't show up in critical tab
+ Bug: Equipment tables for Tanks displays crits instead of slots
+ Bug [#173]: Super Heavy Mech Endo Steel/Endo Composite Errors
+ Infantry Weapon table now sorts by name by default
+ Feature [#14]: Make vehicle armor allocator more intelligent
+ Feature [#19]: 'Mech Torso Front/Rear Armor Shifting
+ Feature [#15]: "Are you sure?" on close
+ Feature [#10]: Remember Save Path
+ Feature [#12]: Allocate remaining tonnage to armor button
+ Bug: Issues with partial wing and adding jump jets

v0.1.38 (2015-02-12 15:30 UTC)
+ Bug [#164]: ASF creator has a bug with speeds
+ Bug: Reset Current Unit menu item only works for Tanks and Mechs
+ Updates to support TestSupportVehicle
+ Bug: Compiling with JDK 7 breaks Mac releases

v0.1.37 (2015-01-28 17:45 UTC)
+ Bug [#162]: Standard Jump Jets not being read or added correctly
+ Updated the MegaMek.jar to 0.41.1

v0.1.36 (2015-01-22 21:40 UTC)
+ Bug: JumpJet type stuck on Improved JJ
+ Bug: JumpJets were generating extra invalid criticals
+ Feature: Added Validation and Fluff Image buttons to Vehicle editor, and enabled them for Infantry
+ Bug [#152]: Right-click to add equipment not working
+ Bug [#128]: Prototype Jump Jets incorrectly labeled as Prototype Improved Jump Jets
+ Bug [#99]: Missing equipment in list
+ Bug: Fixed equipment being removed by the reset button for vehicles
+ Bug [#145]: Auto fill BA armor slots doubles the number of armor slots instead
+ Bug [#155]: Movement spinner not working when tonnage changed
+ Bug [#160]: MML can no longer add equipment to the arms of Battle Armor
+ Updates to handle BA Myomer boosters being spreadable equipment

v0.1.35 (2015-01-01 21:05 UTC)
+ Bug: SpinnerNumberModel IllegalArgumentException for ASF on loading when armor
    tonnage was set very high
+ Bug: Mixed tech Aeros could select IS or Clan DHS
+ Bug [#121]: Changing mech weight does not change engine weight
+ Bug [#114]: Loading is limited to the exact unit type and movement mode you're already on
    For loading from file, you can now load any unit type that is supported at any time
+ Bug [#125]: Combat ICE Mech Engines
+ Bug [#119]: Lowering movement freezes jump jets
+ Bug [#116]: Changing Cockpit Type doesn't refresh weight
+ Bug [#139]: Incorrect space calculation for VTOLs
+ Bug [#95]: Infantry Created In MML Do Not Have Anti-Mech Attacks in MM
+ Bug [#70]: Can't load different types of units from Selector
+ Bug [#154]: Changing aero weight does not change engine weight
+ Update MegaMek.jar to 0.40.0

v0.1.34 (2014-12-25 15:20 UTC)
+ Update MegaMek.jar to 0.39.5

v0.1.33 (2014-12-14 19:15 UTC)
+ Update MegaMek.jar to 0.39.4

v0.1.32 (2014-12-05 2:50 UTC)
+ Print RW and LW instead of RS and LS on aerodyne smallcraft
+ Bug: BA Ammo showing up for non-BA weapons
+ Bug [#129]: criticals remaining display bug
+ MegaMek.jar update to 0.39.3 release

v0.1.31 (2014-09-27 23:51 UTC)
+ Updated MegaMek.jar to r11273
+ Updated MegaMek.jar to 0.39.2

v0.1.30 (2014-08-26 15:43 UTC)
+ Warning Fix: Suppressed several warnings related to unused private methods for printing
+ Warning Fix: Typed everything that was untyped for JDK7+ compatibility
+ Bug: BattleArmor Weapon Sorter was using int when it needed float
+ Patch [#5]: Bug: AMS not showing up in equipment tab.
+ Bug [#132]: Error when loading super heavy 'mech that has >9 head armor
+ Bug [#131]: Issues with BA and Inf support weapons, AP Mounts, Armored Gloves

v0.1.29 (2014-07-04 14:18 UTC)
+ Bug [#124]:  Non-support vehicles could mount armored chassis
+ Bug: Supercharger couldn't be added to vehicles
+ Bug [#83]: Supercharger not removed from Assign Critical Tab
+ Bug [#126]: Unable to remove arm actuators on tripod 'Mechs
+ Bug: BA manipulators not printing
+ New MegaMek.jar 0.38.0

v0.1.28 (2014-05-05 17:23 UTC)
+ New MegaMek.jar 0.37.11

v0.1.27 (2014-04-08 03:03)
+ New MegaMek.jar r10732
+ Bug: IndexOutOfBoundsException when selecting jump jet type on Tripod Mechs
+ New MegaMek.jar 0.37.10

v0.1.26 (2014-03-29 15:10 UTC)
+ Feature: For BA, when the PA(L)/Exoskeleton class is selected, users can now
    distinguish between PA(L) and Exoskeleton
+ Feature: Added ability to remove harjel for clan exoskeletons
+ Bug [#118]: Composite, endo-composite, and reinforced internal structure types
    have the wrong stats
+ Bug [#81]: Selecting Quad Chassis for Mech erases Year/Source/resets tech
    level
+ Bug [#79]: Selecting VTOL resets Year and Source/Era Fields
+ Feature: Tripods now display crits for the center leg in the critical view
+ Bug: spread mounts on tripods now function properly (things like blue shield,
    stealth armor, etc)
+ Pulled in the latest MegaMek.jar to get the Modular Equipment Adaptor MiscType
+ Bug: Missile weapons could not be squad support weapon mounted on BattleArmor
+ BA Compact Narc and BA Tasers were changed in MM to assume that a squad has
    a series of individual mounts so that targeting for these weapons works
    properly.  MML has now been updated so the construction reflects this:
    adding a BA NARC or Taser will add an individual mount for each suit in the
    squad and they cannot be changed to squad equipment.
+ New MegaMek.jar 0.37.9 (0.38.0 RC1)
+ New MegaMek.jar 0.37.10-dev-r10759

v0.1.25 (2014-02-22 23:21 UTC)
+ Filtered out equipment in the equipment table that gets added via the
    StructureTab (jump boosters, partial wing, manipulators, etc).  Also removed
    some filtering that was intended for 'mechs and vees and isn't applicable
+ Bug: Enhancement check boxes weren't being checked when loading BA with those
    enhnacements
+ Filter out Support Weapons for BA use on AP Mounts. Fix Header to blk not mtf.
+ Bug: Removing DWP's and weapons mounted in DWPs via the "Remove" button in
    the Equipment tab could cause weirdness
+ Bug: Fixed issues sorting damage and range for AP weapons for BA
+ Bug [#110]: Shift>Remove equipment subtracts weight wrong 0.1.24
+ Feature: Infantry weapons can now be attached to AP Mounts and armored gloves
+ Bug: Infantry weapons were being removed from the equipment list in the
    equipment tab (they weren't being considered as BA weapons)
+ Bug: Anti-personnel weapons cannot be mounted directly on BattleArmor, instead
    they must be mounted via an AP Mount.  This wasn't enforced before and is
    now.  To make it clear, unallocated AP weapons now display an * and the
    tooltip explains how to mount AP weapons
+ BA Manipulators now show in the critical view, largely so you can detach AP
    weapons attached to Armored Gloves
+ BA Manipulators are no considered fixed location equipment so they can't be
    removed or deleted
+ Bug: AP weapons on BA could be assigned a location via right clicking
+ Bug: Critical View now counts AP Mounts instead of infantry weapons
+ Bug: AP weapons where showing up in the ballisics list of weapons
+ Bug: BA could armor components
+ Feature: Added the ability to mount ammo in DWPs
+ Added ability to mount weapons/ammo as squad support weapons: valid weapons
    can be right clicked in the unallocated equipment table.  Once a weapon
    has been squad support mounted, valid ammo for that weapon can be squad
    support mounted as well
+ Quad BA can no longer use SSWMs
+ Bug [#113]: Conventional Infantry will not load or save
+ Bug: Partial Wing equipment was being displayed in the Equipment Tab current
    loadout table, and could be removed there
+ Bug: BA Compact Narc ammo was not appearing when compact Narcs were added,
    in fact, anything with the F_BURDENING flag wasn't appearing
+ New MegaMek.jar and changes to work with new BA names.
+ Bug [#87]: Megamek lab vehicle tonnage
+ Bug [#92]: VTOLs have incorrect max rotor armor.
+ Bug [#85]: Can't reduce number of Laser Heat Sinks
+ Bug [#78]: Armor points allocation in the Mek Lab in MekHQ and the MegaMeklab
    program itself
+ Bug [#115]: movement type dropdown not set to UMU when loading a UMU BA

v0.1.24 (2014-02-11 03:43 UTC)
+ Bug: Free crits in statusbar not correct
+ Bug: superheavy VTOLs with too much armor not printing correctly
+ Bug: shields get less DA and DC when constructed without hands/LA
+ Bug: Talons not printing in equipment list
+ Aero and smallcraft improvements
+ Correctly show available armor types
+ show PPC capacitor heat for aero units
+ show proper locations abbreviations for Small Craft
+ Add MegaMekLab icon in png format in a data/images/misc folder for usage by UNIX/Linux folks
+ Improve superheavy vehicle/large support tank printing
+ Adjust mmconf/megameklab.properties for a width and height that actually fit the controls
+ Bug: VTOLs cannot be loaded from cache
+ Bug: Tech Level not being set to EXPERIMENTAL for mixed tech units.
    (This is temporary, this needs to be refactored to use the new tech level by year coding)
+ Bug [#77]: "incorrect number of stealth crits in left arm" rears its ugly head, again
+ Fix CASE printing for mechs with CASE II
+ Fix C3 Emergency Master printing
+ updated MegaMek.jar
+ updates for 3145 equipment and MM changes
+ Dropship print fixes
+ jumping vehicle MP not printing correctly
+ made both packaging files include the mmconf folder
+ allow head turrets on quad mechs
+ fix issue with IS of mixed tech clan base mechs
+ Updated MM jar file
+ Updated UnitSelectorDialog to be compatible with new MM jar
+ Battle Armor with VTOL movement currently prints it out as Jump
+ BA LB-X damage type should be (DB,C,F)
+ â€œMortarâ€� should be â€œ â€™Mech Mortarâ€�, Damage listed is â€œ0 (S)â€�, should be "2/msl (M,C,S)"?
+ Bombast Laser damage type needs to be (DE,V).
+ Tracks location on 'Mechs should be "Legs"
+ Void Signature Systemâ€™s location in the stat block should be "*" because of
    spread across locations, same for null sig, CLPS and blue shield
+ Chem Laser damage type should be (DE) not (DE,S)
+ Naval C3 (in DS / Systemwide tag) is currently printing out as "Improved C3"
+ Aerodyne DropShip now has correct arc descriptions
+ fix smallcraft location abbreviations
+ fix offsets in location printing for tanks
+ Allow for insane amounts of armor on superheavy dual turret tanks
+ Removed unnecessary warning suppressions
+ new BattleArmor builder, WIP - chassis should be correct, but no manipulators or equipment crit assignment yet
+ more naval unit printing
+ updated MM.jar
+ Bug [#57]: Megamek/Megamek lab not accounting for wheeled vehicle tonnage discount
+ Bug [#80]: Selecting Omni when building vehicle causes NPE when changing movement speed
+ Bug [#90]: Megamek lab, unable to modify armor tonnage
+ start of tripod mech support
+ Bug: Mek.MainUI.createNewUnit was creating LandAirMech's for BIPED entity types
+ show Bomb Bays only for LAMs
+ Feature: Added ability to create and edit Aerospace Fighters (but not
    conventional fighers or additional space craft)
+ Bug: Armor spinner for 'mechs was defaulting to an arbitrary maximum,
    which could case errors on some units
+ Bug: Aeros could not change to DHS
+ New MM.jar (trunk rev. 10231)
+ Fix missing launch4j files
+ Bug: >= instead of a > when checking for space limits on Aeros
+ New MM.jar (trunk rev. 10303) and compatibility adjustments for it
+ BA armor combo now filters based on tech level/type
+ Added option to add interface cockpit and gyro none
+ Fix .exe file creation for local builds
+ Initial support for superheavy mechs
+ Adjusted layout of Vehicle construction, to make the status bar more
    consistent with other views
+ Adjusted spacing in Aero Build and Equipment Tabs
+ Bug: Aero criticals in the Assign Criticals tab would occassionally disappear
+ Feature: You can now drag assigned criticals from the critical view to the
    unallocated equipment table to unassign the item (works for Meks, Aeros,
    BA, but not Tanks yet)
+ superheavy mechs have head max armor of 12
+ Bug: Not selecting a unit in the MechSelectorDialog when loading a unit from
    cache could result in a crash
+ Feature: Added ability to select XXL engines for Aeros
+ Bug: Fixed issues with engine type selection for Aeros
+ Changed hotkeys: Ctrl-A now switches to Aeros and Ctrl-B switches to
    BattleArmor (changed from Ctrl-A for BA and Ctrl-W for Aero)
+ Bug: Equipment tab equipment table would display things like start/stop swarm
+ Removed the BattleArmor Preview tab, instead the preview is now displayed in
    the Structure tab
+ Bug: BA internals weren't properly being set when the number of troopers was
    changed
+ Bug: BA weapons were being counted multiple times for purposes of crit limits
+ Allow for heatsinks and ammobins to be crit-shared for super heavy mechs
+ Bug: Loaded BattleArmor always default to IS Tech type
+ Bug: VTOL turrets weren't handled properly: the critical panel would replace
    the rotor section with turret, and all equipment mounted there would be
    considered mounted in the rotor.
+ Bug [#108]: Mek Lab - Cruise Missile Ammo, not assigned
+ Bug [#106]: Aerospace: Unallocated equipment
+ Feature: BA can now select and mount Anti-personnel weapons
+ Bug: Armor critical assignment should now work for BA
+ Bug: New BA were starting out with the wrong tech level, which lead to armor
    combo issues
+ Bug: For mixed tech BA, armor names were listed twice
+ Bug: Armor selector wasn't set properly when loading mixed tech BA
+ Feature: UnitViewerDialog (used to select a unit from cache) now defaults to
    Tech Type: All
+ Feature: Adjusted layout of critical view for 'mechs, to give the mech a more
    humanoid appearance
+ Bug: DropTargetCriticalList for Quad front legs was too tall
+ Feature: Added ability to drag/drop equipment into specific crits on Meks
+ Feature: Added ability to select manipulators for BA
+ Bug: Selecting BA Standard armor wouldn't add the change listeners back
+ Bug: BA Clan Reflective/Reactive armor armor selection was bugged
+ Bug: Selecting Standard armor adds a critical of BA Standard Armor to assign
    in the critical view
+ Bug: BA Manipulators could show up in equipment and unallocated tables
+ Adjustments for the Popup mine moving to the BA Weapons folder.
+ Added BA Partial wing and BA Myomer boosters to the list of fixed location eq
+ Updates so that fixed location equipment can't be deleted for BA, and made it
    so fixed location equipment can't be dragged from the critical view to the
    unallocated equipment table
+ Feature: Added enhancement panel for BA, where things like jump boosters,
    mechanical jump boosters, myomer boosters, and partial wings can't be added
+ Bug: 0 Critical equipment for BA could be assigned a critical to assign
+ Bug: Reset button in BA BuildTab would remove fixed location equipment
+ Bug: Ammo for OS launchers was showing in Equipment and Build tabs for BA
+ Bug: Dragging multi-slot equipment from crit view to unallocated eq table
    didn't work for BA
+ Updated support for Detachable Weapon Packs on BA.  To use a DWP, one adds the
    equipment, then in the BuildTab they can right click on weapons to attach
    them in the DWP.  The DWP can be right-clicked to dettach the weapon
+ Bug: Detachable Weapon packs could be attached to other DWPs
+ Updated TestBattleArmor to not include the slots for AP weapons mounted in AP
    mounts
+ Bug: ArmorTechType was not being updated when BattleArmor armor type was
    changed, this lead to an issue where the mixed-tech armor selection was
    bugged
+ Bug: TestBattleArmor was using chasis tech type instead of armor tech type
    when determining whether armor is clan or IS
+ Bug: Loading quad BA could fail because the walk MP spinner has a min of
    BattleArmor.getMinimumWalkMP() and a max of BattleArmor.getMaximumWalkMP(),
    however the spinner is set to a value of 1 and Quad's have a min walk MP
    of 2.
+ Updated MegaMek.jar to the 0.37.7 snapshot

V 0.1.23
+ Bug: tank chassis and model not getting updated

V 0.1.22
+ Bug: removing multiple equipments at once doesn't work
+ Bug 36: Hang when Building Battlearmor
+ Bug: extra crits when loading unit with crit-using IS or armor and using
    reset button in build tab
+ Bug 50: fixed location equipment can't be added correctly and shouldn't be removed on reset
+ Drag and Drop for moving stuff from location to location in mech build view
+ MASC and Supercharger bug fix
+ VTOL with lots of rear armor printing fix
+ Spheroid Small Craft vectorized printout
+ Raw type warnings removed
+ Bug 60: Remove Lower Arm Actuator
+ Bug 63: Stealth Armor shouldn't get removed on reset click in build view
+ Bug: Fixed location equipment should be only deletable, not removable
+ vectorized VTOL printing
+ added support for printing VTOLs with turrets
+ Print Ferro-Lamellor armor info on sheets
+ Fix patchwork armor allocation for mechs
+ Revamped UI for tanks
+ Fixed lots of equipment codes
+ Fixed pop-up mine ammo printing
+ Fixed TAG damage code
+ Automatically remove hand and lower arm actuators for Omni Mechs when mounting
    PPCs, ACs or Gauss Weapons in Arms

V 0.1.21
+ Bug: stealth armor bug
+ Added WiGE construction
+ Added VTOL construction
+ Bug: super-heavy vehicle armor spinners for side armor not working
+ Bug 3159367: compact heat sinks weigh 1 ton
+ Bug: ASF heat not printing
+ Cargo bay printing improved
+ more work on naval printing
+ DS printing fixes
+ Infantry compartment printing update
+ BA cargo lifters
+ infantry weapons on support vees
+ Dropship Fuel printing
+ AR10 printing
+ tank stealth duplicate crit issue
+ Mech print update
+ DS printing update
+ Compact HS bugfix
+ Fixes for newer MM
+ vectorized ProtoMech printing
+ Infantry lab (still needs field gun/artillery options)
+ Added IS Prototype Double Heatsink as per the rules in "Era Report 3052" and
   "Starterbook: Sword & Dragon".
+ vectorized BA sheet printing
+ vectorized Naval sheet printing, currently only the Mauna Kea will print
   correctly, missing armor and IS pip files for other units
+ Bug: #45 Build Error - Modified the build.xml to fork the javac process so that it maintains it's own heap rather
   than using ant's.  Also set the initial and max heap memory to the minimum I was able to make work for running the
   jar process.
+ Bug: #46 Removing Heat Sinks also removes Jump Jets - Fixed the UnitUtil.isHeatSink() method (was using or when it
   should have been and).
+ Bug: #47 Adding Prototype Double Heat Sinks increases Single Heat Sink count.  This fix is dependant on MegaMek
   revision 9053, which contains the code to satisfy MegaMek Feature Request #1129.
+ BA font size fixed
+ don't print vee case in equipment list
+ DS printing fixes
+ fix BA sensor range
+ Fix for superheavy tanks with lots of armor
+ Fix for IS for superlight mechs
+ print vee fission engine
+ Print primitive fuel cell engine as primitive
+ Better table printing for large support and super heavy weight tanks
+ massive re-structuring of the Mek GUI (work in progress)
+ alignment of panels in structure tab improved
+ re-enabled LAM checkbox
+ layout of mek critical tab improved
+ changed armor allocation system for meks (WIP)
+ better layout of armor point allocation totals
+ removed jump jets from equipment table
+ separate stat and fluff views for equipment table
+ prototype improved jump jets added to jump jet chooser
+ mechanical jump booster added to jump jet chooser
+ enhancement combobox (TSM and MASC)
+ new UnitViewerDialog
+ new Mek statusbar
+ various improvements to equipment tab
+ Bug: can't switch jump jet type when jump mp is zero
+ summaryView panel (WIP)
+ setAsCustomization option in StructureTab (for MHQ)
+ Bug: model was setting chassis
+ various layout fixes (better insetting, alignments, spacing, etc.)
+ use system-specific key not control key for hot-keys
+ updated heat panel (use JSpinners instead of comboboxes)
+ jump jet addition/removal dont reset location of allocated ones to none if same type
+ removed unused code
+ heat sink addition/removal does not reset location of allocated HS if same type
+ added remainder of crit calcluations to SummaryView
+ altered refreshing so that changing tech base and type do not reset equipment on the unit unless it is illegal
+ remove illegal equipment on tech base/tech type change
+ some corrections on tech base listener in StructureTab
+ equipmentView code placed directly into equipmentTab because of redundancy
+ update armor points on cockpit change (for industrial armor)
+ sorters for master equipment table
+ facelift of infantry builder
+ setAsCustomization option for infantry tab
+ export to html option
+ export to text and clipboard options
+ updated MM.jar
+ packaging.xml and packaging_utils

+ bug: no maximum size for main frame
+ fixes to packaging.xml
+ print correct amount of IS for ProtoMechs
+ changed name of megameklab.log to megameklablog.txt
+ changed name of config.txt to megameklab.properties and placed in mmconf directory (created by program if missing)
+ Bug: filtering of weapons in equipment tab not working correctly
+ Added location to equipment list
+ updated packaging to place the external jars within MegaMekLab.jar
+ Bug with available ammo in equipment tab
+ dontWrapJar set to false in megameklab.4j.xml (yay for double negatives)
+ updated MM.jar to 0.35.34

V 0.1.20
+ Refactored all Menu Code into one Class MenuBarCreator.java used by all MainUI's
+ Added new Equipment List code and dialog box to help menu
+ New Abstract Class MegaMekMainUI
+ Converted all MainUI classes to extend MegaMekMainUI
+ Changed all CreateNew methods to conform with MegaMekMainUI CreateNewUnit Methods
+ Updated MenuBarCreator to use new MegaMekMainUI class
+ added code fix to ImageHelperVehicle#printTankWeaponsNEquipment for extra long damage
+ More MainUI Refactoring. Moved Common Elements to MegaMekMainUI
+ PPC capacitors and the like should count for mech/sponson turret weight
+ Bug with modular armor and walk MP
+ Improved Biped Mech armor printing
+ Bug: Body and wings locations not printing for Fixed wing air craft
+ Bug: Tank weapons and equipment printing into ammo.
+ Fixed wing support craft printing improvements
+ Bug: weaponlocation printint too small for VTOLs
+ Bug: Reset current unit not working correctly
+ Bug: fileextension for non-mechs wrong when saving
+ Print improvements for MASH, drone control system
+ Bug: add all button in tank build view duplicated equipment
+ Print all types of cargo bays for tanks
+ Bug: armor type error when loading BA
+ Added code to set manipulators when loading BA from cache/file
+ Updated code to work be able to compile with new patchwork armor
  This is only a temp fix
+ Fixed issue with printing turreted WiGE
+ Issue printing C3
+ Issue with WiGE Front IS
+ Vehicle printing equipment font size issue
+ Modular armor crit name size issue fixed
+ Fix for Font issue when printing large equipment names
+ Issue with Extended Range LRM not Printing correctly for Aeros
+ Mixed tech weapons not printing correctly for DS
+ Mixed tech techbase not printing for non-mechs
+ cockpit tech bug
+ Bug: tank armor type not being set correctly
+ one-shot weapon ammo showing when loading unit from file
+ Added vehicular grenade launchers
+ Mech Patchwork armor UI
+ Tank armor saving wrong
+ Remote sensor dispensers
+ Bug: Large Support Vehicle printing Armor for Second Unit.
+ Bug: Large Support Vehicles not printing Cargo.
+ New MegaMek.Jar
+ automatically select DHS when selecting clan tech base
+ automatically set techlevel to experimental when selecting a mixed tech base
+ mixed tech unofficial equipment bugfix
+ Bug Vehicle Grenade Launcher print out the wrong damage range and type
+ Primitive is now printed as tech level for Mechs
+ Started Navel Unit Record Sheets
+ Bug: Tanks with supercharger print wrong flank movement
+ Bug with mech/sponson turrets
+ Work in progress: Better printing
+ Fixed margin issue with new Mech Template
+ Armor initialization bugs fixed
+ BA camo fix
+ strikethrough for damaged equipment on mechs
+ Bug: center torso armor determined by getOArmor and not getArmor
+ BA DWP printing
+ Fix WiGE armor/IS printing
+ Improve BA jump MP printing
+ allow NONE tank engine for trailers
+ support vee cargo bay print fix
+ support vee trailer fix
+ BA exoskeleton print fix
+ added centurion weapon system
+ print ASF cargo
+ new MM.jar
+ Fixes to dropship printing
+ PPCs are only explosive when linked to a capacitor
+ Manual BV Added for RS usage.
+ Simplified issue with Locale. Set to US at start of the program.
+ Optional BV printing. Enter "-1" in manual BV to not print BV at all
+ Improved Quad Printing
+ Dropship MML printing fix
+ support rail vehicle printing (not finished)
+ Bug 3464432: tank suspension factor problem
+ Bug: some BA notes didn't print when no equipment was mounted
+ adjusted MASH printing
+ Separated handheld searchlight from mounted searchlight
+ Print ASF cockpit type if it's not standard
+ LAM sheets printing
+ LargeSupportTank supercharger printing
+ Updated copyright year
+ Allow industrial quads to mount physical weapons
+ IJJ heat in status bar displayed wrong
+ Super-Heavy Combat vehicles

V 0.1.19 Released (01/03/2011 12:58 UTC-8)
Added Fix for Battle Armor Record sheets. Burdened message was overlapping other text.
+ Added Record Sheet supprot for Support VTOL
+ New MegaMek.jar
+ Tank Sponson turrets
+ Bug: Image bad for Dual Turret Tanks
+ Added code for Chassis for Vehicles
+ Added code to change height of Vehicles Equipment List
+ New Megamek Jar
+ Fixed issues with Tank record sheet and equipment list
+ new Megamek jar
+ print stealth for aero units
+ tank engine rating fix
+ RFE: Add Image and Browse to Tank UI

V 0.1.18 Dev
+ Added Mixed Tech Gyro's
+ Added Mixed Tech Structures
+ New MegaMek Jar
+ Bug: Mechs not being fully loaded
+ New MegaMek Jar
+ Bug: Heatsinks not print out correctly if more then 40 are used.
+ New MegaMek Jar
+ BV check for Current/File/Cache units
+ Spec check for current/file/cache units
+ Cost breakdown for current/file/cache units
+ validation check for current/file/cache units
+ New MegaMek.jar
+ Fixes to DS Record Sheet
+ Dual Turret Tanks Now Print
+ New MegaMek.jar
+ Bug: Save not working correctly
+ Fixed issues with how equipment prints for DS's
+ New MegaMek.jar
+ Divided ImageHelper.java into sub classes
+ Added Notes to DropShips
+ New MegaMek.jar
+ Updated Drop ship record sheets for Marines/BattleArmor/OtherPassenger
+ New MegaMek.jar
+ Bug: Armor pips printing incorrectly for Aerodyne.
+ New MegaMek.jar
+ Bug: Clan Endo Steel on IS Mixed not printing correctly
+ Bug: Vehicles not Printing correct Speed when Modular Armor is placed.
+ Bug: ASF/Small Craft door not showing correctly
+ RFE: Modular Armor now prints as diamonds
+ New MM jar
+ Added Support for Fixed Wing aircraft
+ Added Advanced/Experimental Text to BA RS

+ New MM Jar
+ AMS printout fix
+ Vibroblade heat/damage fix
+ New MM jar
+ Fix for Aero IS
+ Fix for BA
+ Fix to Aero RS now no longer displays damage
+ New MM jar
+ Removed code for BOLD pips
+ Slight internal rework
+ Added Aerodyne and Spheroid Small Craft
+ new MM jar
+ Print (V)STOL capability on Fixed Wing Support Craft

+ Added Cargo to Aerodyne Small craft

V 0.1.17 Dev (Closed 9-29-2010)
+ Added Special Armor Type for Tanks and VTOL to RS
+ Added the ability to select off engine types for Mixed Tech Units.
+ Added code to check linking when equipment is added or removed.
+ Bug: Clan XL Engines showing as IS
+ Bug: Mixtech IS Mechs with Clan Engines bugged.
+ Bug: Issue with Parital Wing Crit Spread
+ Bug: Jump Boosters not asking the user for desired jump MP
+ RFE: Add Protomech Myomer Booster to print outs
+ Bug: Protomech not printing secondary main torso weapon.
+ Bug: Protomech missile ammo not printing correct amount of shots
+ added new Atremis/Apollo text to Mechs and Tanks weapons loadout
+ Bug: MML allowing armor overage.

+ Bug: Extra turret armor hard coded to 79
+ Bug: Mixed tech armor not working correctly
+ Added Blue Shield Particle Field Damper
+ Bug: Spreadable equipment from different techbase on mixed tech chassis not
 working
+ Bug: loading a unit with spreadable equipment like partial wing or jump
 boosters doesn't work correctly
+ Auto-place crits for equipment that has specified criticals, like void-sig etc
+ Bug: reseting broke tonnage for tonnage-variable equipment that was used on
 the unit before the reset
+ New MegaMek.jar
+ Added BAR information for Industrial Mechs and Support Vehicles
+ Show when equipment is body mounted on biped BA
+ Print note for burdened BA
+ Fix for Talon crits
+ New MM.jar
+ Bug: Clan Light TAG not showing up
+ Bug: VTOL front armor printing wrong
+ Bug: BA Ammo printing not quite right
+ Bug: BA weapons not printing correctly
+ Bug: Long BA names overprinting Year
+ Bug: Tank 2 print stats in Tank 1's Area
+ Bug: Multiple units not printing correctly
+ Can not Select multiple Files to print at once.
+ Fixed Battle Armor Armor tag.
+ Bug: BA UMU not printing right
+ Fixes for BA record sheets
+ Bug: BA armor printing twice
+ reworked some internal handling
+ added IS partial wings
+ fixed partial wing heat dissipation printout
+ fixes for Battle Armor Printouts
+ Large Support Vehicles now print
+ Automatic checks for validity
+ added full head ejection
+ Added mixed tech heat sinks
+ Allow to save invalid units
+ Fix spread equipment mounts
+ Fixed issue with Physical Weapons
+ Bug: Talons not resetting after changing from Non-IS to IS
+ New Megamek jar
+ TSM fix
+ better switching between mek and tank ui
+ Fixed issues with HarJel not being armored

+ Added more flexible Method for finding units Equipment and Weapons
+ Tanks now list new combat chassis in UI
+ New MM.Jar
+ Bug: Enviromental sealing not printing on Vehicle RS
+ Bug: .0 printing when Vehicles had full ton of troop space
+ New MM.jar
+ Added mech turrets
+ AutoCrit checks for correct location for Turrets
+ Drag and Dropping equipment now checks for valid locations
+ Quad Turrets no long show as equipment for Bipeds
+ Shoulder and Head turrets no longer show for Quads
+ Physical Weapons no longer show on the weapons tab for quads
+ Bug: MML only checking for min 20m of memory instead of 200m on startup
+ RFE: Units Below 5 tons show tonnage to 3 decimal points
+ Fixed ranges for Sprayers, Rivet Gun, Nail Gun, and Search Lights
+ Bug: VTOL printing not working on stealth VTOL
+ New MM.Jar
+ RFE: Changed Save to Quick save
+ RFE: Added Save as Menu Item
+ RFE: MML now remembers the last 4 units load/saved
+ Changes to Loading from Cache
+ Bug: Heavy VTOL's not printing
+ Added code for new C3Booster

+ RFE: WiGE printing now available
+ RFE: Can Not Print Spheroid Drop Ships
+ RFE: Conventional Fighter Record Sheets
+ Bug: C3M Boosted Showing as Weapon
+ Bug: C3m and C3m Boosted showing in Weapons after being selected
+ RFE: Save Unit Name when change to Quad or Adding Turret to Tank
+ Bug: Quick Save Overwritting old last loaded file if reset is used.
+ Bug: Main Window Flashing when switching to Quad or Turret Body.
+ New BattleArmor UI
+ Fixed issues with DS Recordship
+ Fixes to BA UI
+ Fixed issued with BA UI not being accessible from Mek/Vehicle UI
+ Boosted C3 now printing on RS correctly
+ Fixed issue with not all firing arcs showing for Dropships
+ EscapePods now print for Drop ships.
+ Issues with how C3 Boosted Prints on RS
+ Fix issue with Tank max armor
+ Fix for Cargo on Dropship RS
+ track vehicle itemslots
+ BA Armor Tab fixed
+ Fixes to BA structure tab
+ Added the ability to move to back Mech UI from BA UI
+ Added code to calculate max weight for BA

V 0.1.16 (01/30/2010 17:43 UTC-8)
+ Bug: ammo not print out correctly for vehicles
+ RFE: Allow single units to be printed when printing from MULs
+ Bug: Vehicles with turrets printing in poor quality
+ Bug: blk files not loading correctly.
+ Bug: Vehicles not printing tech status i.e. advanced/experimental
+ Bug: Aeros not printing tech status i.e. advanced/experimental
+ Bug: Ammo printing incorrectly for Tanks
+ RFE: Print pilot name and stats on Record Sheet when printing from a MUL
+ Bug: Fuel Cell engine printing as Fusion Engine
+ Updated MegaMek.jar, use new HTML MechView
+ Updated battlearmor printing
+ Updated MegaMek.jar
+ Bug: removing endo steel and armor on the build tab not working
+ Minor Tweeks to interface.
+ Bug: Tanks not adding engine shielding mass.
+ Bug: Tank initial engine setting
+ Added more Tank armor printing pips for tanks with massive amounts of armor in Rear and Turret.
+ Started ProtoMech Printing.
+ Bug: VSP not printing damage correctly.
+ Protomech record sheet printing
+ Bug: Chameleon Equipment not being treated as spreadable
+ Bug: print dialogs had "Save" button, not "Open" button
+ Bug: Protos not printing correctly.
+ Bug: split HAGs should cause CASE to appear in split location in clan mechs
+ RFE: Add Non-Standard Tech fields to Proto, Tank, and VTOL RS
+ Bug: Fuel Cell Engine not printing.
+ Added new Proto Images for smaller printing.
+ Added Accelerator to menu items.
+ Show launcher size in ammo crits
+ Added ImagePain to Structure tab.
+ Bug: Armor combo box not selecting correct armor.
+ Bug: Refresh Listner getting added twice in armor tab.
+ New Image files added for turrets.

V 0.1.15 (09/12/2009 20:06 UTC-8)
+ Updated CASE text for Clan Quads
+ added shield image for Biped Mechs
+ added code to print out shield pips
+ Changed shield pips from polygons to unicode characters
+ Updated shield pips
+ added new right and left shield images
+ added Era field to Aero RS
+ RFE: Add context menu on build tab build table to add component to unit
+ RFE: Set Split Ratio for Splitable equipment
+ Bug: Claws showing as Tonnage/5 instead of Tonnage/7 for damage.
+ Added Tank UI
+ Added splash screens
+ RFE 2780128: Add delete to right click menu on build tab
+ Added new diamond image for Shield.
+ Updated code to use new MegaMek Equipment Flags
+ New MegaMek.jar
+ Bug: Thunderbolt damage not displaying correctly
+ Bug: Rocket Launchers showing switchable ammo
+ New MegaMek.jar
+ Talon bugfixing
+ Fix some weapons not showing up correctly
+ disable no-physical-weapons-on quad check for now, because quads can mount
    some construction equipment that also acts as a physical weapon.
    need to figure out a better way to do this
+ Bug: Proto MG Ammo showing up in Ammo Display
+ New MegaMek.jar
+ Show suit BV in BA printout
+ Ignore Ammo cost for cost printout
+ Bug: Source Not printing when listed.
+ Don't always print chassis and model in uppercase
+ Show troop carrying space in vehicle printout
+ fix artemis display for tanks with multiple artemis weapons in one location
+ moved primitive/industrial/primitive industrial string in printout
+ don't print RL ammo on vehicles
+ fix ammo name printing for vehicles
+ updated MegaMek.jar
+ Bug: LT/RT CASE printing for quads overlapping location name
+ MG Arrays shouldn't print damage and range, and have [T] for damage type
+ linebreaks for Vehicle ammo printing
+ Added Images to VTOL and Tank Record Sheets
+ Bug: issue printing two lines of ammo for vehicles
+ WiGE units now print using the Hover RS Template
+ Bug: Clan engines not showing up for vehicles

V 0.1.14 (03/26/2009 2:29 UTC-8)
+ Bug: Clan case getting loaded as 0 crit 0 ton equipment.
+ Bug: Equipment showing as weapons and weapons showing as equipment on loaded units
+ BattleArmor Record Sheets now print
+ New MegaMek.jar
+ New MegaMek.jar
+ RFE: Print Underwater for UMU movement instead of Jumping on Biped and Quad RS
- Removed Jumping text from Biped and Quad RS Templates
- Removed access to Advanced RS for Biped and Quad for printing.
+ Changed Underwater to UMU for UMU Movement
+ New MegaMek Jar
+ Bug: Jumping MP not showing when Mechs do not have JJ's
+ New MegaMek.jar

V 0.1.13 (03/03/2009 10:36 UTC-8)
+ Changed Drag and Drop Code.
+ RFE: set the foreground and background colors for empty crits
+ Changes to what crits can be armored
+ Aero RS
+ Update Aero Armor on RS's
+ Bug: Techlevel set wrong when loading a clan mech from a file
+ Updated RS for Mechs and Tanks with new pip algorithm
+ Bug: Split weapons/equipment not resetting correctly if engine size changes for HS
+ Bug: TC not restting correctly if Engine size changes for HS.
+ Bug: Adding FF armor caused Endo Steel crits to go bye bye
+ Bug: Ammo Launcher size showing for non-standard munitions.
+ RFE: Move armored option to bottom of popup menu
+ Bug: Split weapons not showing up correctly in the weapons and equipment location
+ Bug: Artemis IV not showing the correct count in weapons and equipment
+ Bug: Armored Components not loading correctly.
+ RFE: Mek RT Struct Pips shifted towards the CT a bit

V 0.1.12 (02/18/2009 8:40 UTC-8)
+ Bug: Incorrect Total heat showing for XXL engines
- Removed color coding from CritView in Structure tab
+ RFE: Added the ablity to select and add multiple weapons/ammo at once
+ Bug: Mixed Tech not printing the correct Weapon Tech in Crit slots
+ Bug: TC not working for MixedTech Units
+ Bug: Autofill button not creating the correct amount of crits for splitable equipment
+ RFE: The ability to set base chassie heat sinks for omni meks
+ RFE: Control+Right click auto removes a crit from the build tab
+ RFE: Alt+Right Click auto sets the crit to rear facing on the build tab
+ Bug: HarJel showing in the Weapons & Equipment Section
+ Bug: UMU's showing in the Weapons & Equipment Section
+ Bug: Armor showing in the Weapons & Equipment Section
+ Bug: Endo Steel showing in the Weapons & Equipment Section
+ Bug: Claws now showing damage in the Weapons & Equipment Section
+ New MegaMek.jar
+ Added Help on how to add images to Record Sheets.
+ Bug: Base HS getting set incorrectly;
+ Bug: Torso Mounted Cockpit Not allocating correctly
+ RFE: Compact Critical Button for Build Tab
+ Added Composite String to Record Sheet
+ Adjusted Composite String on Biped RS
+ New MegaMek.jar
+ RFE: Crit color configuration dialog.
+ Label locations in CriticalView
+ Removed (Clan) text from Ammo when printing crits
+ RFE: added fore and back ground color to Crit Table
+ New MegaMek.jar
+ Added support for armored components
+ Bug: BA equipment showing in Equipment List
+ Bug: Armor Showing in Equipment List
+ Bug: Structure showing in Equipment List
+ New MegaMek.jar
+ RFE: Add Source Field
+ RFE: Added Source Field to Print outs next to Era
+ New MegaMek.jar
+ Fixed engine setting when compact gyro is used
+ Fixed right arm/left arm labels for bipeds
+ New MegaMek.jar
+ Bug: Second Tank Name not printing.
+ Bug: LS/RS Armor Pip 5 Printing in the same location as Armor Pip 4
+ Moved Mech fluff images to Mech sub folder.
+ added Ammo Text to Vehicles
+ Bug: Crits not being removed correctly
+ Bug: A/B/MPods not printing the correct Damage notations


V 0.1.11 (Release 02/04/2008 9:29:00 PST)
+ Updated MegaMek.jar for Tracks, Spot Welders, Salvage Arm
+ Added Lift Hoists
+ Option to give mixed tech mechs armor from a different tech level
    (clan armor for IS mechs, IS armor for clan mechs)
+ RFE: Load units from files instead of just cache
+ updated ArmorView so the controls don't move around when the armor value changes
+ RFE: Sort Equipment in the Build Tab.
+ New MegaMek.jar
+ updated MegaMek.jar for searchlights and gyro weight problem
+ enabled searchlights
+ RFE: Print VTOL Record Sheets
+ New MegaMek.jar
+ Bug: could not rear mount Non-Weapon Equipment.
+ Bug: Armor and IS showing in the equipment Table after loading unit
+ RFE: Added (Clan)/(IS) tags to weapons and equipment when using MixTech Units
+ Patch: From LostInSpace for Crit Coloring schema
+ Added Tool tips to JLists and JTables
+ Bug: Jump Jets not getting labeled Correctly for Mixed tech units
+ New MegaMek.jar
+ Bug: Coolant Pods using ammo notation when printed as crits

V 0.1.10 (Release 01/28/2008 2:22:00 PST)
+ Quads not saving correctly
+ Use system look and feel
+ Added Gyro pip image for HD Gyros
+ Bug: Rear facing weapons getting counted as forward facing weapons in the same location
+ Cosmetic update to recordsheet print out
+ RFE: Select the secondary location for splitable weapons
+ New MegaMek.jar
+ New Mech Templates
+ New MegaMek.jar
+ Started work on printing Vehicle Record Sheets
+ Bug: CASE not printing for GR but printing for GR and Plasma Ammo
+ New MegaMek.jar
+ Bug: Heat Sink Pips not printing for Bipeds
+ Added Industrial Text to Mech Printout
+ Added Tech Printout.
+ Print Primitive Mech engines as Primitive Engines
+ Fix tabs in sourcecode
+ Improved auto armor allocation
+ Show amount of unallocated armor points
+ Start implementing primitive Mechs
+ Print Industrial/Primitive/Primitive Industrial Mechs
+ Update of IndustrialMech construction
+ Updated MegaMek.jar

+ fix primitive industrial sring centering
+ fix primitive Mech engine rating
+ Print Industrial/Primitive string also on Quad RS
+ Added IS for Vehicles
+ Added secondPageMargin global variable for space between data in RS 1 and RS 2
+ Modified code to use the new secondPageMargin variable.
+ Added new Method ImageHelper.drawTankISPip
+ Added code to print Data for second vehicle
+ New MegaMek.jar
+ MixTech now supported
+ Bug: Cannot split to left or right arm.
+ RFE: Have a Save Dialog.
+ New MegaMek.jar
+ Bug: One Shot ammo causing crits to load incorrectly
+ Bug: Enviromental Sealing weighing too much
+ Bug: changing cockpittype to primitive didn't recalculate engine rating based
    on currently selected walking speed
+ Bug: Null Sig and Void Sig not working correctly
+ Improved armor allocation algorithm
+ Changed armor distribution tab to use spinners instead of TextFields
+ fixed bug with cockpittype setting
+ Made Header Panel transparent
+ Clean up the Armor tab some more.
+ Added dimensions to comboboxes and text fields in Structure Tab
+ Fixed scrollbar issue in Weapons tab
+ Moved IS to structure tab
+ fixed a bug where changing armor type would remove equipment such as void-sig,
    null-sig, environmental sealing
+ Bug: Changing Tab in weapons tab and going back you where unable to add ammo
   without reselecting the weapon.
+ Added Mnemonic for all buttons on the weapons tab
+ Added Mnemonic for all buttons on Equipment Tab
+ Added Mnemonic on all buttons for Build tab
+ Vehicle RS done
+ Bug: Spreadable Crits not working correctly.

V 0.1.9
+ Bug: Weapons not loading.
+ Added deriveFont method to UnitUtils
+ Added loadFonts Method to UnitUtils
+ RL now showing the correct damage
+ Equipment Names now fit into Crit slots and weapon and equipment fields better.
+ Added new Method UnitUntils.getNewFont(Graphics2D, String, boolean, int, float)
+ RFE: Save last known settings in unit dialog
+ New MegaMek.jar
+ Bug: Heavy GR not printing correct damage.
+ Bug: One Shot ammo showing up in Build List when loading from file
+ TSM now prints as Triple-Strength Myomer in crit location
+ Added TSM, Masc, Super Charger Notation to Record Sheet
+ Bug: wrong mounts being printed.
+ New MegaMek.jar
+ Bug: would not load new unit after saving or printing
+ Bug: Atm ammo not printing out correctly
+ Improved leg armor printing
+ Bug: Total heat not calculating correctly for IJJ's
+ changed how armor pips are calculated for printing
+ Bug: Plasma Rifle not printing correct weapons data.
+ RFE: added case label to crit locations for Clan mek.
+ New MegaMek.jar
+ Bug: Could not place splitable weapons in CT even if they fit.
+ Bug: Plasma Rifle still not printing correctly.
+ Bug: pips for CTR armor printing outside the box
+ New MegaMek.jar
+ Added BV Calculation window
+ New MegaMek.jar
+ Updated Crit Locations for Bipeds and Quads
+ New MegaMek.jar
+ Bug: Armor not resetting when unit is reset.
+ Bug: New Mek not getting updated to all parts of Application when reset is issued or new unit loaded.
+ New MegaMek.jar

V 0.1.8 (12/08/08 10:00:00 PST)
+ Added the rest of the TW Record Sheets
+ Moved Record Sheets to ./data/images/recordsheets
+ Moved Hud images to ./data/images/fluff
+ BA Light Active Probe showing up in Mek Equipment List
+ Record Sheet Image printed based on Unit Name.
+ Updated Record Sheets to show weapon damage types
+ New MegaMek.jar
+ Updated Record Sheets to make LT RT and CT pips more dynamic for Bipeds
+ Updated Ammo Short Names for MML and LB-X
+ Updated Damage notation for IS Snubnose PPC
+ Bug: Endo Steel not loading from MTF
+ Updated Record Sheet changes
+ Euro Fonts now dynamically load for printing Record Sheets.
+ Removed Armor Slider
+ Added Validation Menu Item.
+ Created new ImageHelper Methods drawArmorPips, drawISPips, and drawHeakSinkPips
+ Updated quad record sheet
+ New MegaMek.jar
+ Bug: Selecting All for weight class displayed nothing
+ Bug: Multi-Crit Armor and TSM can not be edited when loading unit from file
+ Bug: Shields not loading correctly.

V 0.1.7 (11/12/08 11:07 PDT)
+ Bug: Support PPC showing up for Mechs
+ Updated MegaMek.jar
+ Created new folders for future expansion.
+ Bug 2165237: double heat sinks not removable
+ added StartMegaMekLab.bat
+ added StartMegaMekLab.sh
+ updated build.xml to default to java 1.6
+ MML now starts up with min memory needed to print
+ Added Physical Weapons Tab
+ Added Checks for physical weapons.
+ New MegaMek.jar
+ Added coolant pods.
+ Bug: Reflective and Reactive armor not calculating the correct amount of crits
+ new MegaMek.jar
+ Bug 2165186: RL ammo
+ RFE 2224344: Sort by Year in Unit Viewer
+ RFE 2224336: Printing all mechs in a .Mul File
+ New MegaMek.jar
+ Bug: Wrong equipment being listed when equipment is removed.
+ Bug: wrong indexes being saved to MTF
+ Bug: Components not being compacted when saving to MTF.
+ New MegaMek.jar

v 0.1.6 (10/27/08 08:43 PST)
+ Bug 2165193: RL 5
+ Bug 2171816: IS missile ammo listed as ballistic
+ Bug 2171793: Clan missile ammo listed as ballistic
+ Window size and position now saved;
+ Bug: multiple TC mounts getting added
+ Added Correct fonts for Record Sheets
+ Task 151466: Add Add All and Clear buttons to Build tab
+ Task 151464: Redesign Armor Tab
+ Task 151465: MegaMek: Fix adding Compact and Laser HS to Engines
+ New MegaMek.jar (0.33.34-MW102208-6067) with Laser and Compact HS
	compatiblity for engines
+ Added Connecting lines for Multi Crit Mounts
+ RFE 2165204: RFE showing total armor
+ re-factored  crit printing code
+ Updated Advanced Biped RS
+ Added Higher Res Quad RS
+ Finished Quad RS print outs Standard and Advanced.


v 0.1.5 (10/12/08)
+ Bug 1989468: Hand / Lower Arm Actuator cannot be removed
+ Bug: Heat Sinks not loading and unloading correctly
+ Bug: Splitable weapons not loading and unloading correctly
+ Bug: SRM ammo showing up in Ballistic ammo list
+ Bug: Mech reseting when Engine/Cockpit/TechLevel/Gyro/Heatsinks changed
+ RFE 2033474: Print outs

v 0.1.4 (10/2/08)
+ Bug: Wrong Targeting computer getting set.
+ Bug: Tech Levels not completely separating Equipment/Weapons
+ Added separate lists for Clan/Is TechLevel
+ Added separate lists for Clan/Is Engine Types
+ Added separate lists for Clan/Is HeatSinks

v 0.1.3 (10/1/08)
+ Added Omni Option
+ Added Quad Option
+ Converted to new MegaMek Tech Constants
+ Bug: TC's showing up when ever weapons are added

V 0.1.2 (6/9/08)
+ Bug 1989465: Clan XL engine wrong crit slots
+ Bug 1989467: Targeting Computer crits

V 0.1.1 (06/09/2008)
+ Added History File
+ Added popup menu's to DropTargetCriticalList to allow the removal of added
	equipment/weapons and set weapons to rear facing.
+ Bug: not all weapons getting placed in crit slots
+ Added code to add individual crits/mounts for FF and Endo Steel
+ Added new utility file UnitUtil.java
+ Added code to add TSM crits.
+ fixed bugs in adding and removing TSM crits.
<|MERGE_RESOLUTION|>--- conflicted
+++ resolved
@@ -22,11 +22,8 @@
 + Issue #537: Formatting error in Unit Cost Breakdown for fixed-wing support units
 + Issue #541: Allocated armor is not reported correctly for DropShips/small craft after SI changes.
 + Issue #542: The Infantry Compartment field on the Transport pane is ignored for DropShips and small craft
-<<<<<<< HEAD
-=======
 + Issue #552: Changing bay personnel can incorrectly change base and total crew on a JS/WS/station
 + Issue #559: Naval Com-Scanner Suites require no crew
->>>>>>> 43a77b69
 
 0.47.5 (2020-4-01 2000 UTC)
 + Issue #435: Infantry exports not going to TXT, only HTML
